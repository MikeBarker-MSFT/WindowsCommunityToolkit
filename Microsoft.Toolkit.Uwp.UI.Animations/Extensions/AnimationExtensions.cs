// Licensed to the .NET Foundation under one or more agreements.
// The .NET Foundation licenses this file to you under the MIT license.
// See the LICENSE file in the project root for more information.

using System;
using System.Collections.Generic;
using System.Numerics;
using System.Threading.Tasks;
using Windows.UI.Composition;
using Windows.UI.Xaml;
using Windows.UI.Xaml.Media;
using Windows.UI.Xaml.Media.Animation;

namespace Microsoft.Toolkit.Uwp.UI.Animations
{
    /// <summary>
    /// These extension methods perform animation on UIElements
    /// </summary>
    public static partial class AnimationExtensions
    {
<<<<<<< HEAD
        /// <summary>
        /// A cached dictionary mapping easings to bezier control points
        /// </summary>
        private static readonly Dictionary<(string, EasingMode), (Vector2, Vector2)> _compositionEasingFunctions = new Dictionary<(string, EasingMode),(Vector2, Vector2)>();
=======
#pragma warning disable SA1008 // Opening parenthesis must be spaced correctly
#pragma warning disable SA1009 // Closing parenthesis must be spaced correctly
                              /// <summary>
                              /// A cached dictionary mapping easings to bezier control points
                              /// </summary>
        private static readonly Dictionary<(string, EasingMode), (Vector2, Vector2)> _compositionEasingFunctions = new Dictionary<(string, EasingMode), (Vector2, Vector2)>();
#pragma warning restore SA1009 // Closing parenthesis must be spaced correctly
#pragma warning restore SA1008 // Opening parenthesis must be spaced correctly
>>>>>>> 530e1c9c

        /// <summary>
        /// Gets or sets the default EasingType used for storyboard animations
        /// </summary>
        public static EasingType DefaultEasingType { get; set; } = EasingType.Cubic;

        /// <summary>
        /// Begins a Storyboard animation and returns a task that completes when the
        /// animation is complete
        /// </summary>
        /// <param name="storyboard">The storyboard to be started</param>
        /// <returns>Task that completes when the animation is complete</returns>
        public static Task BeginAsync(this Storyboard storyboard)
        {
            var taskSource = new TaskCompletionSource<object>();
            EventHandler<object> completed = null;
            completed += (s, e) =>
            {
                storyboard.Completed -= completed;
                taskSource.SetResult(null);
            };

            storyboard.Completed += completed;
            storyboard.Begin();

            return taskSource.Task;
        }

        /// <summary>
        /// Gets the EasingFunction from an EasingType and optional EasingMode to be used with Storyboard animations
        /// </summary>
        /// <param name="easingType">The EasingType used to determine the EasingFunction</param>
        /// <param name="easingMode">The EasingMode used to determine the EasingFunction. Defaults to <see cref="EasingMode.EaseOut"/></param>
        /// <returns>Return the appropriate EasingFuntion or null if the EasingType is Linear</returns>
        public static EasingFunctionBase GetEasingFunction(EasingType easingType, EasingMode easingMode = EasingMode.EaseOut)
        {
            if (easingType == EasingType.Default)
            {
                easingType = DefaultEasingType;
            }

            switch (easingType)
            {
                case EasingType.Linear:
                    return null;
                case EasingType.Cubic:
                    return new CubicEase { EasingMode = easingMode };
                case EasingType.Back:
                    return new BackEase { EasingMode = easingMode };
                case EasingType.Bounce:
                    return new BounceEase { EasingMode = easingMode };
                case EasingType.Elastic:
                    return new ElasticEase { EasingMode = easingMode };
                case EasingType.Circle:
                    return new CircleEase { EasingMode = easingMode };
                case EasingType.Quadratic:
                    return new QuadraticEase { EasingMode = easingMode };
                case EasingType.Quartic:
                    return new QuarticEase { EasingMode = easingMode };
                case EasingType.Quintic:
                    return new QuinticEase { EasingMode = easingMode };
                case EasingType.Sine:
                    return new SineEase { EasingMode = easingMode };
                default:
                    throw new NotSupportedException($"{easingType.ToString()} EasingType is not currently supported");
            }
        }

        /// <summary>
        /// Generates an <see cref="CompositionEasingFunction"/> to be used with Composition animations
        /// </summary>
        /// <param name="easingType">The <see cref="EasingType"/> used to generate the CompositionEasingFunction</param>
        /// <param name="compositor">The <see cref="Compositor"/></param>
        /// <param name="easingMode">The <see cref="EasingMode"/> used to generate the CompositionEasingFunction. Defaults to <see cref="EasingMode.EaseOut"/></param>
        /// <returns><see cref="CompositionEasingFunction"/></returns>
        public static CompositionEasingFunction GetCompositionEasingFunction(EasingType easingType, Compositor compositor, EasingMode easingMode = EasingMode.EaseOut)
        {
            if (DesignTimeHelpers.IsRunningInLegacyDesignerMode)
            {
                return compositor.CreateLinearEasingFunction();
            }

            return GenerateCompositionEasingFunctionFromEasingType(easingType, compositor, easingMode);
        }

        /// <summary>
        /// Creates the cache of easing functions if the cache does not already exist.
        /// </summary>
        private static void EnsureEasingsCached()
        {
            if (_compositionEasingFunctions.Count > 0)
            {
                return;
            }

            // We don't cache actual composition easing functions here as they can be disposed
            // and we don't want to deal with caching a disposed easing function
            void Add(EasingType type, EasingMode mode, Vector2 p1, Vector2 p2)
            {
                // In order to generate a usable hashcode for our ValueTuple without collisions
                // we can't use enum values for both type & mode, so we have to string one of them.
#pragma warning disable SA1008 // Opening parenthesis must be spaced correctly
                _compositionEasingFunctions[(type.ToString(), mode)] = (p1, p2);
#pragma warning restore SA1008 // Opening parenthesis must be spaced correctly
            }

            Add(EasingType.Cubic, EasingMode.EaseOut, new Vector2(0.215f, 0.61f), new Vector2(0.355f, 1f));
            Add(EasingType.Cubic, EasingMode.EaseIn, new Vector2(0.55f, 0.055f), new Vector2(0.675f, 0.19f));
            Add(EasingType.Cubic, EasingMode.EaseInOut, new Vector2(0.645f, 0.045f), new Vector2(0.355f, 1f));

            Add(EasingType.Back, EasingMode.EaseOut, new Vector2(0.175f, 0.885f), new Vector2(0.32f, 1.275f));
            Add(EasingType.Back, EasingMode.EaseIn, new Vector2(0.6f, -0.28f), new Vector2(0.735f, 0.045f));
            Add(EasingType.Back, EasingMode.EaseInOut, new Vector2(0.68f, -0.55f), new Vector2(0.265f, 1.55f));

            Add(EasingType.Bounce, EasingMode.EaseOut, new Vector2(0.58f, 1.93f), new Vector2(.08f, .36f));
            Add(EasingType.Bounce, EasingMode.EaseIn, new Vector2(0.93f, 0.7f), new Vector2(0.4f, -0.93f));
            Add(EasingType.Bounce, EasingMode.EaseInOut, new Vector2(0.65f, -0.85f), new Vector2(0.35f, 1.85f));

            Add(EasingType.Elastic, EasingMode.EaseOut, new Vector2(0.37f, 2.68f), new Vector2(0f, 0.22f));
            Add(EasingType.Elastic, EasingMode.EaseIn, new Vector2(1, .78f), new Vector2(.63f, -1.68f));
            Add(EasingType.Elastic, EasingMode.EaseInOut, new Vector2(0.9f, -1.2f), new Vector2(0.1f, 2.2f));

            Add(EasingType.Circle, EasingMode.EaseOut, new Vector2(0.075f, 0.82f), new Vector2(0.165f, 1f));
            Add(EasingType.Circle, EasingMode.EaseIn, new Vector2(0.6f, 0.04f), new Vector2(0.98f, 0.335f));
            Add(EasingType.Circle, EasingMode.EaseInOut, new Vector2(0.785f, 0.135f), new Vector2(0.15f, 0.86f));

            Add(EasingType.Quadratic, EasingMode.EaseOut, new Vector2(0.25f, 0.46f), new Vector2(0.45f, 0.94f));
            Add(EasingType.Quadratic, EasingMode.EaseIn, new Vector2(0.55f, 0.085f), new Vector2(0.68f, 0.53f));
            Add(EasingType.Quadratic, EasingMode.EaseInOut, new Vector2(0.445f, 0.03f), new Vector2(0.515f, 0.955f));

            Add(EasingType.Quartic, EasingMode.EaseOut, new Vector2(0.165f, 0.84f), new Vector2(0.44f, 1f));
            Add(EasingType.Quartic, EasingMode.EaseIn, new Vector2(0.895f, 0.03f), new Vector2(0.685f, 0.22f));
            Add(EasingType.Quartic, EasingMode.EaseInOut, new Vector2(0.77f, 0.0f), new Vector2(0.175f, 1.0f));

            Add(EasingType.Quintic, EasingMode.EaseOut, new Vector2(0.23f, 1f), new Vector2(0.32f, 1f));
            Add(EasingType.Quintic, EasingMode.EaseIn, new Vector2(0.755f, 0.05f), new Vector2(0.855f, 0.06f));
            Add(EasingType.Quintic, EasingMode.EaseInOut, new Vector2(0.86f, 0.0f), new Vector2(0.07f, 1.0f));

            Add(EasingType.Sine, EasingMode.EaseOut, new Vector2(0.39f, 0.575f), new Vector2(0.565f, 1f));
            Add(EasingType.Sine, EasingMode.EaseIn, new Vector2(0.47f, 0.0f), new Vector2(0.745f, 0.715f));
            Add(EasingType.Sine, EasingMode.EaseInOut, new Vector2(0.445f, 0.05f), new Vector2(0.55f, 0.95f));
        }

        private static CompositionEasingFunction GenerateCompositionEasingFunctionFromEasingType(EasingType easingType, Compositor compositor, EasingMode easingMode = EasingMode.EaseOut)
        {
            if (easingType == EasingType.Default)
            {
                easingType = DefaultEasingType;
            }

            if (easingType == EasingType.Linear)
            {
                return compositor.CreateLinearEasingFunction();
            }

            // Pay-per-play caching of easing functions
            EnsureEasingsCached();

            if (_compositionEasingFunctions.TryGetValue((easingType.ToString(), easingMode), out(Vector2, Vector2) points))
            {
                return compositor.CreateCubicBezierEasingFunction(points.Item1, points.Item2);
            }

            throw new NotSupportedException($"{easingType.ToString()} EasingType and {easingMode.ToString()} EasingMode combination is not currently supported");
        }

        private static string GetAnimationPath(CompositeTransform transform, UIElement element, string property)
        {
            if (element.RenderTransform == transform)
            {
                return $"(UIElement.RenderTransform).(CompositeTransform.{property})";
            }

            var group = element.RenderTransform as TransformGroup;

            if (group == null)
            {
                return string.Empty;
            }

            for (var index = 0; index < group.Children.Count; index++)
            {
                if (group.Children[index] == transform)
                {
                    return $"(UIElement.RenderTransform).(TransformGroup.Children)[{index}].(CompositeTransform.{property})";
                }
            }

            return string.Empty;
        }

        private static CompositeTransform GetAttachedCompositeTransform(UIElement element)
        {
            // We need to use an index to keep track of our CompositeTransform as animation engine
            // recreates new transform objects when animating properties

            // Already attached?
            var compositeTransformIndex = AnimationTools.GetAnimationCompositeTransformIndex(element);

            if (compositeTransformIndex > -2)
            {
                if (compositeTransformIndex == -1 && element.RenderTransform is CompositeTransform)
                {
                    return (CompositeTransform)element.RenderTransform;
                }

                var group = element.RenderTransform as TransformGroup;

                if (group?.Children.Count > compositeTransformIndex && group.Children[compositeTransformIndex] is CompositeTransform)
                {
                    return (CompositeTransform)group.Children[compositeTransformIndex];
                }
            }

            // Let's create a new CompositeTransform
            var result = new CompositeTransform();

            var currentTransform = element.RenderTransform;

            if (currentTransform != null)
            {
                // We found a RenderTransform

                // Is it a TransformGroup?
                var currentTransformGroup = currentTransform as TransformGroup;

                if (currentTransformGroup != null)
                {
                    currentTransformGroup.Children.Add(result);

                    AnimationTools.SetAnimationCompositeTransformIndex(element, currentTransformGroup.Children.Count - 1);
                }
                else
                {
                    // Let's create our own TransformGroup
                    var group = new TransformGroup();
                    group.Children.Add(currentTransform);
                    group.Children.Add(result);
                    element.RenderTransform = group;

                    AnimationTools.SetAnimationCompositeTransformIndex(element, 1);
                }
            }
            else
            {
                element.RenderTransform = result;

                AnimationTools.SetAnimationCompositeTransformIndex(element, -1);
            }

            return result;
        }
    }
}<|MERGE_RESOLUTION|>--- conflicted
+++ resolved
@@ -18,21 +18,14 @@
     /// </summary>
     public static partial class AnimationExtensions
     {
-<<<<<<< HEAD
-        /// <summary>
-        /// A cached dictionary mapping easings to bezier control points
-        /// </summary>
-        private static readonly Dictionary<(string, EasingMode), (Vector2, Vector2)> _compositionEasingFunctions = new Dictionary<(string, EasingMode),(Vector2, Vector2)>();
-=======
 #pragma warning disable SA1008 // Opening parenthesis must be spaced correctly
 #pragma warning disable SA1009 // Closing parenthesis must be spaced correctly
                               /// <summary>
                               /// A cached dictionary mapping easings to bezier control points
                               /// </summary>
-        private static readonly Dictionary<(string, EasingMode), (Vector2, Vector2)> _compositionEasingFunctions = new Dictionary<(string, EasingMode), (Vector2, Vector2)>();
+        private static readonly Dictionary<(string, EasingMode), (Vector2, Vector2)> _compositionEasingFunctions = new Dictionary<(string, EasingMode),(Vector2, Vector2)>();
 #pragma warning restore SA1009 // Closing parenthesis must be spaced correctly
 #pragma warning restore SA1008 // Opening parenthesis must be spaced correctly
->>>>>>> 530e1c9c
 
         /// <summary>
         /// Gets or sets the default EasingType used for storyboard animations
