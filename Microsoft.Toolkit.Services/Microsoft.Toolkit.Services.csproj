--- conflicted
+++ resolved
@@ -74,13 +74,9 @@
     <Compile Remove="PlatformSpecific\Uwp\**\*" />
   </ItemGroup>
 
-<<<<<<< HEAD
   <ItemGroup>
     <Folder Include="PlatformSpecific\NETFramework\" />
     <Folder Include="Services\Internal\" />
   </ItemGroup>
 
-=======
->>>>>>> 087089ec
-
 </Project>