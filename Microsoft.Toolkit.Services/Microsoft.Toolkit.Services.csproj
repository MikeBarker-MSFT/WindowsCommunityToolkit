--- conflicted
+++ resolved
@@ -2,15 +2,12 @@
 
   <PropertyGroup>
     <TargetFramework>netstandard1.4</TargetFramework>
-<<<<<<< HEAD
-    
-    <!-- This is a temporary workaround for https://github.com/dotnet/sdk/issues/955 -->
-    <DebugType>Full</DebugType>
-=======
     <Description>This .NET standard library enables access to different data sources such as Bing. It is part of the UWP Community Toolkit.</Description>
     <PackageTags>UWP Toolkit Windows Bing</PackageTags>
     <Title>UWP Community Toolkit .NET Standard Services</Title>
->>>>>>> fa603f42
+
+    <!-- This is a temporary workaround for https://github.com/dotnet/sdk/issues/955 -->
+    <DebugType>Full</DebugType>
   </PropertyGroup>
 
   <ItemGroup>
