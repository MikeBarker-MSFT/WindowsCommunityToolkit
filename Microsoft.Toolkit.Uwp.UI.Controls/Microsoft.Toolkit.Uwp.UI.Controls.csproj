﻿<Project Sdk="MSBuild.Sdk.Extras">

  <PropertyGroup>
    <TargetFrameworks>uap10.0.17763</TargetFrameworks>
    <Title>Windows Community Toolkit Controls</Title>
    <Description>
      This library provides XAML templated controls. It is part of the Windows Community Toolkit.

      Controls:
        - AdaptiveGridView: Presents items in an evenly-spaced set of columns to fill the total available space.
        - BladeView: Provides a horizontal collection of blades for master-detail scenarios.
        - CameraPreview: Easily preview video from camera sources and get realtime frames from the selected source.
        - Carousel: Presents items in a carousel control.
        - ColorPicker/ColorPickerButton: Improved ColorPicker and DropDownButton version.
        - DockPanel: Define areas where you can arrange child elements either horizontally or vertically, relative to each other.
        - DropShadowPanel: DropShadowPanel control allows the creation of a DropShadow for any Xaml FrameworkElement in markup.
        - Expander: Expander allows user to show/hide content based on a boolean state.
        - GridSplitter: A the control that redistributes space between columns or rows of a Grid control.
        - HeaderedContentControl: Provides a header to content.
        - HeaderedItemsControl: Provides a header to items.
        - ImageCropper: ImageCropper control allows user to crop image freely.
        - ImageEx: Images are downloaded asynchronously showing a load indicator and can be stored in a local cache.
        - InAppNotification: Show local notifications in your application.
        - InfiniteCanvas: Supports Infinite Scrolling, Ink, Text, Format Text, Zoom in/out, Redo, Undo, Export &amp; Import.
        - LayoutTransformControl: Support for transformations as if applied by LayoutTransform.
        - Loading: Helps to show content with animation to the user while the app is doing some calculation.
        - MasterDetailsView: Implements the Master/Details design pattern.
        - OrbitView: Positions items in a circle around a center element and supports orbits and anchors.
        - RadialGauge: Displays a value within a range, using a needle on a circular face.
        - RadialProgressBar: Displays progress as a circle getting filled.
        - RangeSelector: "Double slider" control for range values.
        - RemoteDevicePicker: Remote Device Picker Control for Project Rome.
        - RotatorTile: Rotates through a set of items one-by-one like a live-tile.
        - StaggeredPanel: Layout of items in a column approach where an item will be added to whichever column has used the least amount of space.
        - TextToolbar: A Toolbar for Editing Text attached to a RichEditBox. It can format RTF, Markdown, or use a Custom Formatter.
        - TileControl: A ContentControl that show an image repeated many times.
        - TokenizingTextBox: An AutoSuggestBox like control which places entered input into easily removed containers for contacts or tags.
        - UniformGrid: Presents items in an evenly-spaced set of rows or columns to fill the total available display space.
        - WrapPanel: Positions child elements in sequential position from left to right and breaks content to the next line.
    </Description>
    <PackageTags>UWP Toolkit Windows Controls XAML Range WrapPanel Adaptive Markdown BladeView Blade CameraPreview Camera Carousel DockPanel DropShadow Expander GridSplitter HeaderedContent ImageEx InAppNotification InfiniteCanvas Master Details MasterDetails Orbit Radial Gauge RadiaGauge RadialProgressBar Scroll ScrollHeader StaggeredPanel Staggered Tile Tokenizing TextBox UniformGrid Uniform Grid</PackageTags>
    <!-- ARM64 builds for managed apps use .NET Native. We can't use the Reflection Provider for that. -->
    <EnableTypeInfoReflection Condition="'$(Configuration)' == 'Debug'">false</EnableTypeInfoReflection>
    <LangVersion>8.0</LangVersion>
  </PropertyGroup>

  <ItemGroup>
    <PackageReference Include="System.ValueTuple" Version="4.5.0" />
<<<<<<< HEAD
    <PackageReference Include="Win2D.uwp" Version="1.25.0" />
=======
    <PackageReference Include="System.Text.Json" Version="4.7.2" />
>>>>>>> 5fe63f45
  </ItemGroup>

  <ItemGroup>
    <ProjectReference Include="..\Microsoft.Toolkit.Uwp.UI.Animations\Microsoft.Toolkit.Uwp.UI.Animations.csproj" />
    <ProjectReference Include="..\Microsoft.Toolkit.Uwp\Microsoft.Toolkit.Uwp.csproj" />
  </ItemGroup>

  <ItemGroup>
    <None Include="VisualStudioToolsManifest.xml" Pack="true" PackagePath="tools" />
    <None Include="$(OutDir)\Design\$(MSBuildProjectName).Design*.dll;$(OutDir)\Design\$(MSBuildProjectName).Design*.pdb" Pack="true" PackagePath="lib\$(TargetFramework)\Design" />
  </ItemGroup>

  <ItemGroup>
    <PRIResource Include="Strings\en-us\Resources.resw" />
  </ItemGroup>

  <!-- https://weblogs.asp.net/rweigelt/disable-warnings-in-generated-c-files-of-uwp-app -->
  <Target Name="PragmaWarningDisablePrefixer" AfterTargets="MarkupCompilePass2">
    <ItemGroup>
      <GeneratedCSFiles Include="**\*.g.cs;**\*.g.i.cs" />
    </ItemGroup>
    <Message Text="CSFiles: @(GeneratedCSFiles->'&quot;%(Identity)&quot;')" />
    <Exec Command="for %%f in (@(GeneratedCSFiles->'&quot;%(Identity)&quot;')) do echo #pragma warning disable &gt; %%f.temp &amp;&amp; type %%f &gt;&gt; %%f.temp &amp;&amp; move /y %%f.temp %%f &gt; NUL" />
  </Target>
</Project><|MERGE_RESOLUTION|>--- conflicted
+++ resolved
@@ -46,11 +46,8 @@
 
   <ItemGroup>
     <PackageReference Include="System.ValueTuple" Version="4.5.0" />
-<<<<<<< HEAD
+    <PackageReference Include="System.Text.Json" Version="4.7.2" />
     <PackageReference Include="Win2D.uwp" Version="1.25.0" />
-=======
-    <PackageReference Include="System.Text.Json" Version="4.7.2" />
->>>>>>> 5fe63f45
   </ItemGroup>
 
   <ItemGroup>
