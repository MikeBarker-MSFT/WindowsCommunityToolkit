--- conflicted
+++ resolved
@@ -85,12 +85,7 @@
 
     <Style TargetType="controls:BladeItem">
         <Setter Property="VerticalContentAlignment" Value="Stretch" />
-<<<<<<< HEAD
-        <Setter Property="TitleBarForeground" Value="{ThemeResource SystemControlForegroundBaseHighBrush}" />
         <Setter Property="CloseButtonForeground" Value="{ThemeResource SystemControlForegroundBaseHighBrush}" />
-=======
-        <Setter Property="CloseButtonForeground" Value="{ThemeResource DefaultTextForegroundThemeBrush}" />
->>>>>>> f4e90074
         <Setter Property="FontFamily" Value="{ThemeResource ContentControlThemeFontFamily}" />
         <Setter Property="FontSize" Value="{ThemeResource ControlContentThemeFontSize}" />
         <Setter Property="Background" Value="{ThemeResource SystemAltHighColor}" />
@@ -129,7 +124,6 @@
                                 <VisualState x:Name="Expanded"/>
                                 <VisualState x:Name="Collapsed">
                                     <VisualState.Setters>
-                                        <Setter Target="TitleBarExtensions.Visibility" Value="Collapsed" />
                                         <Setter Target="ContentPresenter.Visibility" Value="Collapsed" />
                                         <Setter Target="EnlargeButton.Content" Value="&#xE740;" />
                                     </VisualState.Setters>
