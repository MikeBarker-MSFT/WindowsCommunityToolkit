﻿// ******************************************************************
// Copyright (c) Microsoft. All rights reserved.
// This code is licensed under the MIT License (MIT).
// THE CODE IS PROVIDED “AS IS”, WITHOUT WARRANTY OF ANY KIND, EXPRESS OR IMPLIED,
// INCLUDING BUT NOT LIMITED TO THE WARRANTIES OF MERCHANTABILITY,
// FITNESS FOR A PARTICULAR PURPOSE AND NONINFRINGEMENT.
// IN NO EVENT SHALL THE AUTHORS OR COPYRIGHT HOLDERS BE LIABLE FOR ANY CLAIM,
// DAMAGES OR OTHER LIABILITY, WHETHER IN AN ACTION OF CONTRACT,
// TORT OR OTHERWISE, ARISING FROM, OUT OF OR IN CONNECTION WITH
// THE CODE OR THE USE OR OTHER DEALINGS IN THE CODE.
// ******************************************************************

using System.Collections.Generic;
using Microsoft.Toolkit.Uwp.UI.Extensions;
using Windows.ApplicationModel;
using Windows.UI.Core;
using Windows.UI.Xaml;
using Windows.UI.Xaml.Controls;
using Windows.UI.Xaml.Input;
using Windows.UI.Xaml.Navigation;

namespace Microsoft.Toolkit.Uwp.UI.Controls
{
    /// <summary>
    /// Panel that allows for a Master/Details pattern.
    /// </summary>
    [TemplatePart(Name = PartDetailsPresenter, Type = typeof(ContentPresenter))]
    [TemplatePart(Name = PartDetailsPanel, Type = typeof(FrameworkElement))]
    [TemplateVisualState(Name = NoSelectionNarrowState, GroupName = SelectionStates)]
    [TemplateVisualState(Name = NoSelectionWideState, GroupName = SelectionStates)]
    [TemplateVisualState(Name = HasSelectionWideState, GroupName = SelectionStates)]
    [TemplateVisualState(Name = HasSelectionNarrowState, GroupName = SelectionStates)]
    [TemplateVisualState(Name = NarrowState, GroupName = WidthStates)]
    [TemplateVisualState(Name = WideState, GroupName = WidthStates)]
    public partial class MasterDetailsView : ItemsControl
    {
        private const string PartDetailsPresenter = "DetailsPresenter";
        private const string PartDetailsPanel = "DetailsPanel";
        private const string PartHeaderContentPresenter = "HeaderContentPresenter";
        private const string NarrowState = "NarrowState";
        private const string WideState = "WideState";
        private const string WidthStates = "WidthStates";
        private const string SelectionStates = "SelectionStates";
        private const string HasSelectionNarrowState = "HasSelectionNarrow";
        private const string HasSelectionWideState = "HasSelectionWide";
        private const string NoSelectionNarrowState = "NoSelectionNarrow";
        private const string NoSelectionWideState = "NoSelectionWide";
        private const double WideStateMinWidth = 720;

        private AppViewBackButtonVisibility _previousBackButtonVisibility;
        private ContentPresenter _detailsPresenter;
<<<<<<< HEAD
=======
        private VisualStateGroup _stateGroup;
        private VisualState _narrowState;
        private VisualStateGroup _selectionStateGroup;
>>>>>>> 83305c36
        private Frame _frame;

        /// <summary>
        /// Initializes a new instance of the <see cref="MasterDetailsView"/> class.
        /// </summary>
        public MasterDetailsView()
        {
            DefaultStyleKey = typeof(MasterDetailsView);

            Loaded += OnLoaded;
            Unloaded += OnUnloaded;
        }

        /// <summary>
        /// Invoked whenever application code or internal processes (such as a rebuilding layout pass) call
        /// ApplyTemplate. In simplest terms, this means the method is called just before a UI element displays
        /// in your app. Override this method to influence the default post-template logic of a class.
        /// </summary>
        protected override void OnApplyTemplate()
        {
            base.OnApplyTemplate();

            _detailsPresenter = (ContentPresenter)GetTemplateChild(PartDetailsPresenter);
            SetDetailsContent();

            SetMasterHeaderVisibility();
            OnDetailsCommandBarChanged();
            OnMasterCommandBarChanged();

            SizeChanged -= MasterDetailsView_SizeChanged;
            SizeChanged += MasterDetailsView_SizeChanged;

            UpdateView(true);
        }

        /// <summary>
        /// Fired when the SelectedItem changes.
        /// </summary>
        /// <param name="d">The sender</param>
        /// <param name="e">The event args</param>
        /// <remarks>
        /// Sets up animations for the DetailsPresenter for animating in/out.
        /// </remarks>
        private static void OnSelectedItemChanged(DependencyObject d, DependencyPropertyChangedEventArgs e)
        {
            var view = (MasterDetailsView)d;

            view.OnSelectionChanged(new SelectionChangedEventArgs(new List<object> { e.OldValue }, new List<object> { e.NewValue }));

            view.UpdateView(true);

            // If there is no selection, do not remove the DetailsPresenter content but let it animate out.
            if (view.SelectedItem != null)
            {
                view.SetDetailsContent();
            }
        }

        /// <summary>
        /// Fired when the <see cref="MasterHeader"/> is changed.
        /// </summary>
        /// <param name="d">The sender</param>
        /// <param name="e">The event args</param>
        private static void OnMasterHeaderChanged(DependencyObject d, DependencyPropertyChangedEventArgs e)
        {
            var view = (MasterDetailsView)d;
            view.SetMasterHeaderVisibility();
        }

        /// <summary>
        /// Fired when the DetailsCommandBar changes.
        /// </summary>
        /// <param name="d">The sender</param>
        /// <param name="e">The event args</param>
        private static void OnDetailsCommandBarChanged(DependencyObject d, DependencyPropertyChangedEventArgs e)
        {
            var view = (MasterDetailsView)d;
            view.OnDetailsCommandBarChanged();
        }

        /// <summary>
        /// Fired when the MasterCommandBar changes.
        /// </summary>
        /// <param name="d">The sender</param>
        /// <param name="e">The event args</param>
        private static void OnMasterCommandBarChanged(DependencyObject d, DependencyPropertyChangedEventArgs e)
        {
            var view = (MasterDetailsView)d;
            view.OnMasterCommandBarChanged();
        }

        private void OnLoaded(object sender, RoutedEventArgs e)
        {
            if (DesignMode.DesignModeEnabled == false)
            {
                SystemNavigationManager.GetForCurrentView().BackRequested += OnBackRequested;
                if (_frame != null)
                {
                    _frame.Navigating -= OnFrameNavigating;
                }

<<<<<<< HEAD
                _frame = this.FindAscendant<Frame>();
                _frame.Navigating += OnFrameNavigating;
=======
            _stateGroup = (VisualStateGroup)GetTemplateChild(WidthStates);
            if (_stateGroup != null)
            {
                _stateGroup.CurrentStateChanged += OnVisualStateChanged;
                _narrowState = GetTemplateChild(NarrowState) as VisualState;
            }

            UpdateView(true);

            _selectionStateGroup = (VisualStateGroup)GetTemplateChild(SelectionStates);
            if (_selectionStateGroup != null)
            {
                _selectionStateGroup.CurrentStateChanged += OnSelectionStateChanged;
>>>>>>> 83305c36
            }
        }

        private void OnUnloaded(object sender, RoutedEventArgs e)
        {
            if (DesignMode.DesignModeEnabled == false)
            {
                SystemNavigationManager.GetForCurrentView().BackRequested -= OnBackRequested;
                if (_frame != null)
                {
                    _frame.Navigating -= OnFrameNavigating;
                }
            }
        }

<<<<<<< HEAD
        private void MasterDetailsView_SizeChanged(object sender, SizeChangedEventArgs e)
        {
            UpdateView(true);
=======
            if (_stateGroup != null)
            {
                _stateGroup.CurrentStateChanged -= OnVisualStateChanged;
                _stateGroup = null;
            }

            _selectionStateGroup = (VisualStateGroup)GetTemplateChild(SelectionStates);
            if (_selectionStateGroup != null)
            {
                _selectionStateGroup.CurrentStateChanged -= OnSelectionStateChanged;
                _selectionStateGroup = null;
            }
>>>>>>> 83305c36
        }

        /// <summary>
        /// Fires when the addaptive trigger changes state.
        /// </summary>
        /// <param name="sender">The sender</param>
        /// <param name="e">The event args</param>
        /// <remarks>
        /// Handles showing/hiding the back button when the state changes
        /// </remarks>
        private void OnVisualStateChanged(object sender, VisualStateChangedEventArgs e)
        {
            UpdateView(false);
            SetListSelectionWithKeyboardFocusOnVisualStateChanged(ViewState);
        }

        /// <summary>
        /// Closes the details pane if we are in narrow state
        /// </summary>
        /// <param name="sender">The sender</param>
        /// <param name="args">The event args</param>
        private void OnFrameNavigating(object sender, NavigatingCancelEventArgs args)
        {
            if ((args.NavigationMode == NavigationMode.Back) && (ViewState == MasterDetailsViewState.Details))
            {
                SelectedItem = null;
                args.Cancel = true;
            }
        }

        /// <summary>
        /// Closes the details pane if we are in narrow state
        /// </summary>
        /// <param name="sender">The sender</param>
        /// <param name="args">The event args</param>
        private void OnBackRequested(object sender, BackRequestedEventArgs args)
        {
            if (ViewState == MasterDetailsViewState.Details)
            {
                // let the OnFrameNavigating method handle it if
                if (_frame == null || !_frame.CanGoBack)
                {
                    SelectedItem = null;
                }

                args.Handled = true;
            }
        }

        private void SetMasterHeaderVisibility()
        {
            if (GetTemplateChild(PartHeaderContentPresenter) is FrameworkElement headerPresenter)
            {
                headerPresenter.Visibility = MasterHeader != null
                    ? Visibility.Visible
                    : Visibility.Collapsed;
            }
        }

        private void UpdateView(bool animate)
        {
            UpdateViewState();
            SetVisualState(animate);
        }

        /// <summary>
        /// Sets the back button visibility based on the current visual state and selected item
        /// </summary>
        private void SetBackButtonVisibility(MasterDetailsViewState previousState)
        {
            if (DesignMode.DesignModeEnabled)
            {
                return;
            }

            if (ViewState == MasterDetailsViewState.Details)
            {
                var navigationManager = SystemNavigationManager.GetForCurrentView();
                _previousBackButtonVisibility = navigationManager.AppViewBackButtonVisibility;

                navigationManager.AppViewBackButtonVisibility = AppViewBackButtonVisibility.Visible;
            }
            else if (previousState == MasterDetailsViewState.Details)
            {
                // Make sure we show the back button if the stack can navigate back
                SystemNavigationManager.GetForCurrentView().AppViewBackButtonVisibility = _previousBackButtonVisibility;
            }
        }

        private void UpdateViewState()
        {
            var before = ViewState;

            if (ActualWidth < WideStateMinWidth)
            {
                ViewState = SelectedItem == null ? MasterDetailsViewState.Master : MasterDetailsViewState.Details;
            }
            else
            {
                ViewState = MasterDetailsViewState.Both;
            }

            var after = ViewState;

            if (before != after)
            {
                ViewStateChanged?.Invoke(this, after);
                SetBackButtonVisibility(before);
            }
        }

        private void SetVisualState(bool animate)
        {
            string noSelectionState = ActualWidth < WideStateMinWidth
                ? NoSelectionNarrowState
                : NoSelectionWideState;
<<<<<<< HEAD
            VisualStateManager.GoToState(this, SelectedItem == null ? noSelectionState : HasSelectionState, animate);
            VisualStateManager.GoToState(this, ActualWidth < WideStateMinWidth ? NarrowState : WideState, animate);
=======
            string hasSelectionState = state == _narrowState
                ? HasSelectionNarrowState
                : HasSelectionWideState;
            VisualStateManager.GoToState(this, SelectedItem == null ? noSelectionState : hasSelectionState, animate);
>>>>>>> 83305c36
        }

        private void SetDetailsContent()
        {
            if (_detailsPresenter != null)
            {
                _detailsPresenter.Content = MapDetails == null
                    ? SelectedItem
                    : SelectedItem != null ? MapDetails(SelectedItem) : null;
            }
        }

        private void OnMasterCommandBarChanged()
        {
            OnCommandBarChanged("MasterCommandBarPanel", MasterCommandBar);
        }

        private void OnDetailsCommandBarChanged()
        {
            OnCommandBarChanged("DetailsCommandBarPanel", DetailsCommandBar);
        }

        private void OnCommandBarChanged(string panelName, CommandBar commandbar)
        {
            var panel = GetTemplateChild(panelName) as Panel;
            if (panel == null)
            {
                return;
            }

            panel.Children.Clear();
            if (commandbar != null)
            {
                panel.Children.Add(commandbar);
            }
        }

        /// <summary>
        /// Sets whether the selected item should change when focused with the keyboard based on the view state
        /// </summary>
        /// <param name="viewState">the view state</param>
        private void SetListSelectionWithKeyboardFocusOnVisualStateChanged(MasterDetailsViewState viewState)
        {
            if (viewState == MasterDetailsViewState.Both)
            {
                SetListSelectionWithKeyboardFocus(true);
            }
            else
            {
                SetListSelectionWithKeyboardFocus(false);
            }
        }

        /// <summary>
        /// Sets whether the selected item should change when focused with the keyboard
        /// </summary>
        private void SetListSelectionWithKeyboardFocus(bool singleSelectionFollowsFocus)
        {
            if (GetTemplateChild("MasterList") is Windows.UI.Xaml.Controls.ListViewBase masterList)
            {
                masterList.SingleSelectionFollowsFocus = singleSelectionFollowsFocus;
            }
        }

        /// <summary>
        /// Fires when the selection state of the control changes
        /// </summary>
        /// <param name="sender">the sender</param>
        /// <param name="e">the event args</param>
        /// <remarks>
        /// Sets focus to the item list when the viewState is not Details.
        /// Sets whether the selected item should change when focused with the keyboard.
        /// </remarks>
        private void OnSelectionStateChanged(object sender, VisualStateChangedEventArgs e)
        {
            SetFocus(ViewState);
            SetListSelectionWithKeyboardFocusOnVisualStateChanged(ViewState);
        }

        /// <summary>
        /// Sets focus to the relevant control based on the viewState.
        /// </summary>
        /// <param name="viewState">the view state</param>
        private void SetFocus(MasterDetailsViewState viewState)
        {
            if (viewState != MasterDetailsViewState.Details)
            {
                FocusItemList();
            }
            else
            {
                FocusFirstFocusableElementInDetails();
            }
        }

        /// <summary>
        /// Sets focus to the first focusable element in the details template
        /// </summary>
        private void FocusFirstFocusableElementInDetails()
        {
            if (GetTemplateChild(PartDetailsPanel) is DependencyObject details)
            {
                var focusableElement = FocusManager.FindFirstFocusableElement(details);
                (focusableElement as Control)?.Focus(FocusState.Programmatic);
            }
        }

        /// <summary>
        /// Sets focus to the item list
        /// </summary>
        private void FocusItemList()
        {
            if (GetTemplateChild("MasterList") is Control masterList)
            {
                masterList.Focus(FocusState.Programmatic);
            }
        }
    }
}<|MERGE_RESOLUTION|>--- conflicted
+++ resolved
@@ -45,16 +45,10 @@
         private const string HasSelectionWideState = "HasSelectionWide";
         private const string NoSelectionNarrowState = "NoSelectionNarrow";
         private const string NoSelectionWideState = "NoSelectionWide";
-        private const double WideStateMinWidth = 720;
 
         private AppViewBackButtonVisibility _previousBackButtonVisibility;
         private ContentPresenter _detailsPresenter;
-<<<<<<< HEAD
-=======
-        private VisualStateGroup _stateGroup;
-        private VisualState _narrowState;
         private VisualStateGroup _selectionStateGroup;
->>>>>>> 83305c36
         private Frame _frame;
 
         /// <summary>
@@ -136,6 +130,16 @@
         }
 
         /// <summary>
+        /// Fired when CompactModeThresholdWIdthChanged
+        /// </summary>
+        /// <param name="d">The sender</param>
+        /// <param name="e">The event args</param>
+        private static void OnCompactModeThresholdWidthChanged(DependencyObject d, DependencyPropertyChangedEventArgs e)
+        {
+            ((MasterDetailsView)d).HandleStateChanges();
+        }
+
+        /// <summary>
         /// Fired when the MasterCommandBar changes.
         /// </summary>
         /// <param name="d">The sender</param>
@@ -156,24 +160,16 @@
                     _frame.Navigating -= OnFrameNavigating;
                 }
 
-<<<<<<< HEAD
                 _frame = this.FindAscendant<Frame>();
                 _frame.Navigating += OnFrameNavigating;
-=======
-            _stateGroup = (VisualStateGroup)GetTemplateChild(WidthStates);
-            if (_stateGroup != null)
-            {
-                _stateGroup.CurrentStateChanged += OnVisualStateChanged;
-                _narrowState = GetTemplateChild(NarrowState) as VisualState;
-            }
-
-            UpdateView(true);
-
-            _selectionStateGroup = (VisualStateGroup)GetTemplateChild(SelectionStates);
-            if (_selectionStateGroup != null)
-            {
-                _selectionStateGroup.CurrentStateChanged += OnSelectionStateChanged;
->>>>>>> 83305c36
+
+                _selectionStateGroup = (VisualStateGroup)GetTemplateChild(SelectionStates);
+                if (_selectionStateGroup != null)
+                {
+                    _selectionStateGroup.CurrentStateChanged += OnSelectionStateChanged;
+                }
+
+                UpdateView(true);
             }
         }
 
@@ -186,40 +182,29 @@
                 {
                     _frame.Navigating -= OnFrameNavigating;
                 }
-            }
-        }
-
-<<<<<<< HEAD
+
+                _selectionStateGroup = (VisualStateGroup)GetTemplateChild(SelectionStates);
+                if (_selectionStateGroup != null)
+                {
+                    _selectionStateGroup.CurrentStateChanged -= OnSelectionStateChanged;
+                    _selectionStateGroup = null;
+                }
+            }
+        }
+
         private void MasterDetailsView_SizeChanged(object sender, SizeChangedEventArgs e)
         {
+            // if size is changing
+            if ((e.PreviousSize.Width < CompactModeThresholdWidth && e.NewSize.Width >= CompactModeThresholdWidth) ||
+                (e.PreviousSize.Width >= CompactModeThresholdWidth && e.NewSize.Width < CompactModeThresholdWidth))
+            {
+                HandleStateChanges();
+            }
+        }
+
+        private void HandleStateChanges()
+        {
             UpdateView(true);
-=======
-            if (_stateGroup != null)
-            {
-                _stateGroup.CurrentStateChanged -= OnVisualStateChanged;
-                _stateGroup = null;
-            }
-
-            _selectionStateGroup = (VisualStateGroup)GetTemplateChild(SelectionStates);
-            if (_selectionStateGroup != null)
-            {
-                _selectionStateGroup.CurrentStateChanged -= OnSelectionStateChanged;
-                _selectionStateGroup = null;
-            }
->>>>>>> 83305c36
-        }
-
-        /// <summary>
-        /// Fires when the addaptive trigger changes state.
-        /// </summary>
-        /// <param name="sender">The sender</param>
-        /// <param name="e">The event args</param>
-        /// <remarks>
-        /// Handles showing/hiding the back button when the state changes
-        /// </remarks>
-        private void OnVisualStateChanged(object sender, VisualStateChangedEventArgs e)
-        {
-            UpdateView(false);
             SetListSelectionWithKeyboardFocusOnVisualStateChanged(ViewState);
         }
 
@@ -300,7 +285,7 @@
         {
             var before = ViewState;
 
-            if (ActualWidth < WideStateMinWidth)
+            if (ActualWidth < CompactModeThresholdWidth)
             {
                 ViewState = SelectedItem == null ? MasterDetailsViewState.Master : MasterDetailsViewState.Details;
             }
@@ -320,18 +305,24 @@
 
         private void SetVisualState(bool animate)
         {
-            string noSelectionState = ActualWidth < WideStateMinWidth
-                ? NoSelectionNarrowState
-                : NoSelectionWideState;
-<<<<<<< HEAD
-            VisualStateManager.GoToState(this, SelectedItem == null ? noSelectionState : HasSelectionState, animate);
-            VisualStateManager.GoToState(this, ActualWidth < WideStateMinWidth ? NarrowState : WideState, animate);
-=======
-            string hasSelectionState = state == _narrowState
-                ? HasSelectionNarrowState
-                : HasSelectionWideState;
+            string state;
+            string noSelectionState;
+            string hasSelectionState;
+            if (ActualWidth < CompactModeThresholdWidth)
+            {
+                state = NarrowState;
+                noSelectionState = NoSelectionNarrowState;
+                hasSelectionState = HasSelectionNarrowState;
+            }
+            else
+            {
+                state = WideState;
+                noSelectionState = NoSelectionWideState;
+                hasSelectionState = HasSelectionWideState;
+            }
+
             VisualStateManager.GoToState(this, SelectedItem == null ? noSelectionState : hasSelectionState, animate);
->>>>>>> 83305c36
+            VisualStateManager.GoToState(this, state, animate);
         }
 
         private void SetDetailsContent()
