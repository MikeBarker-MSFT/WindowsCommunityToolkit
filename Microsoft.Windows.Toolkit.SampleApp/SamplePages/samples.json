[
  {
    "Name": "Layout controls",
    "Icon": "Icons/Layouts.png",
    "Samples": [
			{
				"Name": "ResponsiveGridView",
				"Type": "ResponsiveGridViewPage",
				"About": "Presents content within a GridView to fill the total available display space. It reacts to changes in the layout as well as the content so it can adapt to different form factors automatically.",
				"CodeUrl": "https://github.com/deltakosh/UWPToolkit",
				"XamlCodeFile": "ResponsiveGridViewCode.txt",
        "Icon": "/SamplePages/ResponsiveGridView/icon.jpg"
      },
      {
        "Name": "VariableSizedGridView",
        "Type": "VariableSizedGridViewPage",
        "About": "Displays items that have different Width and Height values. You can control the number of rows, columns, orientation, and aspect ratio.",
        "CodeUrl": "https://github.com/deltakosh/UWPToolkit",
        "XamlCodeFile": "VariableSizedGridViewCode.txt",
        "Icon": "/SamplePages/VariableSizedGridView/icon.jpg"
      },
      {
        "Name": "Carousel",
        "Type": "CarouselPage",
        "About": "A responsive carousel control for displaying content. You can control properties like the AspectRatio, MaxItems, MinHeight, MaxHeight, GradientOpacity and AlignmentX.",
        "CodeUrl": "https://github.com/deltakosh/UWPToolkit",
        "XamlCodeFile": "CarouselCode.txt",
        "Icon": "/SamplePages/Carousel/icon.jpg"
      }
    ]
  },
  {
    "Name": "Foundation controls",
    "Icon": "Icons/Foundation.png",
    "Samples": [
      {
        "Name": "HamburgerMenu",
        "Type": "HamburgerMenuPage",
        "About": "The HamburgerMenu provides a simple to use side bar menu that you can show/hide using a hamburger button.",
        "CodeUrl": "https://github.com/deltakosh/UWPToolkit",
        "XamlCodeFile": "HamburgerMenuCode.txt",
        "Icon": "/SamplePages/HamburgerMenu/icon.jpg"
      },
      {
        "Name": "RangeSelector",
        "Type": "RangeSelectorPage",
        "About": "The RangeSelector is a \"double slider\" control for range values.",
        "CodeUrl": "https://github.com/deltakosh/UWPToolkit",
        "XamlCodeFile": "RangeSelectorCode.txt",
        "Icon": "/SamplePages/RangeSelector/icon.jpg"
      },
      {
        "Name": "ImageEx",
        "Type": "ImageExPage",
        "About": "Images are downloaded asynchronously showing a load indicator. Source images are then stored in the App local cache to preserve resources and load time.",
        "CodeUrl": "https://github.com/deltakosh/UWPToolkit",
        "XamlCodeFile": "ImageExCode.txt",
        "Icon": "/SamplePages/ImageEx/icon.jpg"
      },
      {
        "Name": "HeaderedTextBlock",
        "Type": "HeaderedTextBlockPage",
        "About": "The HeaderedTextBlock control is designed to provide a header for read only text. This control is useful for displaying read only forms.",
        "CodeUrl": "https://github.com/deltakosh/UWPToolkit",
        "XamlCodeFile": "HeaderedTextBlockCode.txt",
        "Icon": "/SamplePages/SearchBox/icon.jpg"
      },
      {
        "Name": "RadialGauge",
        "Type": "RadialGaugePage",
        "About": "The radial gauge displays a value within a range, using a needle on a circular face.",
        "CodeUrl": "https://github.com/deltakosh/UWPToolkit",
        "XamlCodeFile": "RadialGaugeCode.txt",
        "Icon": "/SamplePages/RadialGauge/icon.jpg"
      },
      {
        "Name": "SlidableListItem",
        "Type": "SlidableListItemPage",
        "About": "A UI control that enables actions to be triggered by sliding the content left or right. In most cases, it will be used as a ListView DataTemplate root similar to email apps, but it is not required.",
        "CodeUrl": "https://github.com/deltakosh/UWPToolkit",
        "XamlCodeFile": "SlidableListItemCode.txt",
        "Icon": "/SamplePages/SlidableListItem/icon.png"
      },
      {
        "Name": "PullToRefreshListView",
        "Type": "PullToRefreshListViewPage",
        "About": "PullToRefreshListView is derived from the built in ListView in the Universal Windows Platform. It enables the popular Pull To Refresh pattern.",
        "CodeUrl": "https://github.com/deltakosh/UWPToolkit",
        "XamlCodeFile": "PullToRefreshListViewCode.txt",
        "Icon": "/SamplePages/PullToRefreshListView/icon.png"
      }
    ]
  },
  {
    "Name": "Notifications",
    "Icon": "Icons/Notifications.png",
    "Samples": [
<<<<<<< HEAD
      {
        "Name": "WeatherLiveTileAndToast",
        "Type": "WeatherLiveTileAndToastPage",
        "About": "This shows how to send a Weather Live Tile notification, displaying the forecast.",
        "CodeUrl": "https://github.com/TODO",
        "CodeFile": "WeatherLiveTileAndToastCode.txt",
        "Icon": "/SamplePages/ImageEx/icon.jpg"
=======
    ]
  },
  {
    "Name": "Behaviors",
    "Icon": "Icons/Behaviors.png",
    "Samples": [
      {
        "Name": "OpacityBehavior",
        "Type": "OpacityBehaviorPage",
        "About": "Shows you how to implement the opacity behavior which uses composition",
        "CodeUrl": "https://github.com/Microsoft/WindowsAppToolkit",
        "XamlCodeFile": "OpacityBehaviorCode.txt",
        "Icon": "/SamplePages/OpacityBehavior/opacityBehavior.gif"
      },
      {
        "Name": "ScaleBehavior",
        "Type": "ScaleBehaviorPage",
        "About": "Shows you how to implement the scale behavior which uses composition",
        "CodeUrl": "https://github.com/Microsoft/WindowsAppToolkit",
        "XamlCodeFile": "ScaleBehaviorCode.txt",
        "Icon": "/SamplePages/ScaleBehavior/scaleBehavior.gif"
      },
      {
        "Name": "OffsetBehavior",
        "Type": "OffsetBehaviorPage",
        "About": "Shows you how to implement the offset behavior which uses composition",
        "CodeUrl": "https://github.com/Microsoft/WindowsAppToolkit",
        "XamlCodeFile": "OffsetBehaviorCode.txt",
        "Icon": "/SamplePages/OffsetBehavior/offsetBehavior.gif"
      },
      {
        "Name": "RotationBehavior",
        "Type": "RotationBehaviorPage",
        "About": "Shows you how to implement the rotation behavior which uses composition",
        "CodeUrl": "https://github.com/Microsoft/WindowsAppToolkit",
        "XamlCodeFile": "RotationBehaviorCode.txt",
        "Icon": "/SamplePages/RotationBehavior/rotationBehavior.gif"
>>>>>>> 53b25fdd
      }
    ]
  },
  {
    "Name": "Services",
    "Icon": "Icons/Services.png",
    "Samples": [
      {
        "Name": "Bing Service",
        "Type": "BingPage",
        "About": "The Bing Service allows you to retrieve Microsoft Bing web search engine results.",
        "CodeUrl": "https://github.com/deltakosh/UWPToolkit",
        "CodeFile": "BingCode.txt",
        "Icon": "/SamplePages/Bing Service/icon.png"
      },
      {
        "Name": "Facebook Service",
        "Type": "FacebookPage",
        "About": "The Facebook Service allows you to retrieve or publish data to Facebook graph.",
        "CodeUrl": "https://github.com/deltakosh/UWPToolkit",
        "CodeFile": "FacebookCode.txt",
        "Icon": "/SamplePages/Facebook Service/icon.png"
      },
      {
        "Name": "Twitter Service",
        "Type": "TwitterPage",
        "About": "The Twitter Service allows you to retrieve or publish data to Twitter.",
        "CodeUrl": "https://github.com/deltakosh/UWPToolkit",
        "CodeFile": "TwitterCode.txt", 
        "Icon": "/SamplePages/Twitter Service/icon.png"
      }
    ]
  }
]<|MERGE_RESOLUTION|>--- conflicted
+++ resolved
@@ -95,7 +95,6 @@
     "Name": "Notifications",
     "Icon": "Icons/Notifications.png",
     "Samples": [
-<<<<<<< HEAD
       {
         "Name": "WeatherLiveTileAndToast",
         "Type": "WeatherLiveTileAndToastPage",
@@ -103,7 +102,7 @@
         "CodeUrl": "https://github.com/TODO",
         "CodeFile": "WeatherLiveTileAndToastCode.txt",
         "Icon": "/SamplePages/ImageEx/icon.jpg"
-=======
+      }
     ]
   },
   {
@@ -141,7 +140,6 @@
         "CodeUrl": "https://github.com/Microsoft/WindowsAppToolkit",
         "XamlCodeFile": "RotationBehaviorCode.txt",
         "Icon": "/SamplePages/RotationBehavior/rotationBehavior.gif"
->>>>>>> 53b25fdd
       }
     ]
   },
@@ -170,7 +168,7 @@
         "Type": "TwitterPage",
         "About": "The Twitter Service allows you to retrieve or publish data to Twitter.",
         "CodeUrl": "https://github.com/deltakosh/UWPToolkit",
-        "CodeFile": "TwitterCode.txt", 
+        "CodeFile": "TwitterCode.txt",
         "Icon": "/SamplePages/Twitter Service/icon.png"
       }
     ]
