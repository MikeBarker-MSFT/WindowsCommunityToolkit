--- conflicted
+++ resolved
@@ -39,7 +39,7 @@
         "About": "The HamburgerMenu provide a simple to use side bar menu that you can show/hide using a hamburger button.",
         "CodeUrl": "https://github.com/deltakosh/UWPToolkit",
         "XamlCodeFile": "HamburgerMenuCode.txt",
-        "Icon": "/SamplePages/HamburgerMenu/icon.jpg" 
+        "Icon": "/SamplePages/HamburgerMenu/icon.jpg"
       },
       {
         "Name": "RangeSelector",
@@ -47,16 +47,15 @@
         "About": "The RangeSelector is a \"double slider\" control for range values.",
         "CodeUrl": "https://github.com/deltakosh/UWPToolkit",
         "XamlCodeFile": "RangeSelectorCode.txt",
-        "Icon": "/SamplePages/RangeSelector/icon.jpg" 
+        "Icon": "/SamplePages/RangeSelector/icon.jpg"
       },
       {
         "Name": "ImageEx",
         "Type": "ImageExPage",
         "About": "The ImageEx control extends the default Image platform control improving the performance and responsiveness of your Apps. Source images are downloaded asynchronously showing a load indicator while in progress. Once downloaded, the source image is stored in the App local cache to preserve resources and load time next time the image needs to be displayed.",
         "CodeUrl": "https://github.com/deltakosh/UWPToolkit",
-<<<<<<< HEAD
-        "XamlCodeFile": "SearchBoxCode.txt",
-        "Icon": "/SamplePages/SearchBox/icon.jpg"
+        "XamlCodeFile": "ImageExCode.txt",
+        "Icon": "/SamplePages/ImageEx/icon.jpg"
       },
       {
         "Name": "HeaderedTextBlock",
@@ -64,11 +63,7 @@
         "About": "The HeaderedTextBlock control is designed to provide a header for readonly text. This control is useful for displaying readonly forms.",
         "CodeUrl": "https://github.com/deltakosh/UWPToolkit",
         "XamlCodeFile": "HeaderedTextBlockCode.txt",
-        "Icon": "/SamplePages/SearchBox/icon.jpg"     
-=======
-        "XamlCodeFile": "ImageExCode.txt" ,
-        "Icon": "/SamplePages/ImageEx/icon.jpg"
->>>>>>> a3e9f776
+        "Icon": "/SamplePages/SearchBox/icon.jpg"
       }
     ]
   }
