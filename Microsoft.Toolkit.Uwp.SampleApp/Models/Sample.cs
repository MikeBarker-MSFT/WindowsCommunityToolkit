﻿// ******************************************************************
// Copyright (c) Microsoft. All rights reserved.
// This code is licensed under the MIT License (MIT).
// THE CODE IS PROVIDED “AS IS”, WITHOUT WARRANTY OF ANY KIND, EXPRESS OR IMPLIED,
// INCLUDING BUT NOT LIMITED TO THE WARRANTIES OF MERCHANTABILITY,
// FITNESS FOR A PARTICULAR PURPOSE AND NONINFRINGEMENT.
// IN NO EVENT SHALL THE AUTHORS OR COPYRIGHT HOLDERS BE LIABLE FOR ANY CLAIM,
// DAMAGES OR OTHER LIABILITY, WHETHER IN AN ACTION OF CONTRACT,
// TORT OR OTHERWISE, ARISING FROM, OUT OF OR IN CONNECTION WITH
// THE CODE OR THE USE OR OTHER DEALINGS IN THE CODE.
// ******************************************************************

using System;
using System.Collections.Generic;
using System.Diagnostics;
using System.Dynamic;
using System.Globalization;
using System.IO;
using System.Linq;
using System.Net.Http;
using System.Reflection;
using System.Text;
using System.Text.RegularExpressions;
using System.Threading.Tasks;
using Microsoft.Toolkit.Uwp.Helpers;
using Microsoft.Toolkit.Uwp.SampleApp.Models;
using Microsoft.Toolkit.Uwp.UI.Animations;
using Microsoft.Toolkit.Uwp.UI.Controls;
using Microsoft.Toolkit.Uwp.UI.Media;
using Newtonsoft.Json;
using Windows.Foundation.Metadata;
using Windows.Storage;
using Windows.Storage.Streams;
using Windows.UI.Xaml;

namespace Microsoft.Toolkit.Uwp.SampleApp
{
    public class Sample
    {
        private const string _repoOnlineRoot = "https://raw.githubusercontent.com/Microsoft/UWPCommunityToolkit/";
        private const string _docsOnlineRoot = "https://raw.githubusercontent.com/MicrosoftDocs/UWPCommunityToolkitDocs/";
        private const string _cacheSHAKey = "docs-cache-sha";

        private static HttpClient client = new HttpClient();

        public static async void EnsureCacheLatest()
        {
            var settingsStorage = new LocalObjectStorageHelper();

            var onlineDocsSHA = await GetDocsSHA();
            var cacheSHA = settingsStorage.Read<string>(_cacheSHAKey);

            bool outdatedCache = onlineDocsSHA != null && cacheSHA != null && onlineDocsSHA != cacheSHA;
            bool noCache = onlineDocsSHA != null && cacheSHA == null;

            if (outdatedCache || noCache)
            {
                // Delete everything in the Cache Folder. Could be Pre 3.0.0 Cache data.
                foreach (var item in await ApplicationData.Current.LocalCacheFolder.GetItemsAsync())
                {
                    try
                    {
                        await item.DeleteAsync(StorageDeleteOption.Default);
                    }
                    catch { }
                }

                // Update Cache Version info.
                settingsStorage.Save(_cacheSHAKey, onlineDocsSHA);
            }
        }

        private string _cachedDocumentation = string.Empty;
        private string _cachedPath = string.Empty;

        internal static async Task<Sample> FindAsync(string category, string name)
        {
            var categories = await Samples.GetCategoriesAsync();
            return categories?
                .FirstOrDefault(c => c.Name.Equals(category, StringComparison.OrdinalIgnoreCase))?
                .Samples
                .FirstOrDefault(s => s.Name.Equals(name, StringComparison.OrdinalIgnoreCase));
        }

        private PropertyDescriptor _propertyDescriptor;

        public string Name { get; set; }

        public string Type { get; set; }

        public string About { get; set; }

        private string _codeUrl;

        public string CodeUrl
        {
            get
            {
                return _codeUrl;
            }

            set
            {
#if DEBUG
                _codeUrl = value;
#else
                var regex = new Regex("^https://github.com/Microsoft/UWPCommunityToolkit/(tree|blob)/(?<branch>.+?)/(?<path>.*)");
                var docMatch = regex.Match(value);

                var branch = string.Empty;
                var path = string.Empty;
                if (docMatch.Success)
                {
                    branch = docMatch.Groups["branch"].Value;
                    path = docMatch.Groups["path"].Value;
                }

                if (string.IsNullOrWhiteSpace(branch))
                {
                    _codeUrl = value;
                }
                else
                {
                    _codeUrl = $"https://github.com/Microsoft/UWPCommunityToolkit/tree/master/{path}";
                }
#endif
            }
        }

        public string CodeFile { get; set; }

        public string JavaScriptCodeFile { get; set; }

        public string XamlCodeFile { get; set; }

        public bool DisableXamlEditorRendering { get; set; }

        public string XamlCode { get; private set; }

        public string DocumentationUrl { get; set; }

        public string Icon { get; set; }

        public string BadgeUpdateVersionRequired { get; set; }

        public string DeprecatedWarning { get; set; }

        public string ApiCheck { get; set; }

        public bool HasXAMLCode => !string.IsNullOrEmpty(XamlCodeFile);

        public bool HasCSharpCode => !string.IsNullOrEmpty(CodeFile);

        public bool HasJavaScriptCode => !string.IsNullOrEmpty(JavaScriptCodeFile);

        public bool HasDocumentation => !string.IsNullOrEmpty(DocumentationUrl);

        public bool IsSupported
        {
            get
            {
                if (ApiCheck == null)
                {
                    return true;
                }

                return ApiInformation.IsTypePresent(ApiCheck);
            }
        }

        public async Task<string> GetCSharpSourceAsync()
        {
            using (var codeStream = await StreamHelper.GetPackagedFileStreamAsync($"SamplePages/{Name}/{CodeFile}"))
            {
                using (var streamreader = new StreamReader(codeStream.AsStream()))
                {
                    return await streamreader.ReadToEndAsync();
                }
            }
        }

        public async Task<string> GetJavaScriptSourceAsync()
        {
            using (var codeStream = await StreamHelper.GetPackagedFileStreamAsync($"SamplePages/{Name}/{JavaScriptCodeFile}"))
            {
                using (var streamreader = new StreamReader(codeStream.AsStream()))
                {
                    return await streamreader.ReadToEndAsync();
                }
            }
        }

#pragma warning disable SA1009 // Doesn't like ValueTuples.
        public async Task<(string contents, string path)> GetDocumentationAsync()
#pragma warning restore SA1009 // Doesn't like ValueTuples.
        {
            if (!string.IsNullOrWhiteSpace(_cachedDocumentation))
            {
                return (_cachedDocumentation, _cachedPath);
            }

            var filepath = string.Empty;
            var filename = string.Empty;
            var localPath = string.Empty;

            var docRegex = new Regex("^" + _repoOnlineRoot + "(?<branch>.+?)/docs/(?<file>.+)");
            var docMatch = docRegex.Match(DocumentationUrl);
            if (docMatch.Success)
            {
                filepath = docMatch.Groups["file"].Value;
                filename = Path.GetFileName(filepath);
                localPath = $"ms-appx:///docs/{Path.GetDirectoryName(filepath)}/";
            }

#if !DEBUG // use the docs repo in release mode
            string modifiedDocumentationUrl = $"{_docsOnlineRoot}master/docs/{filepath}";

            _cachedPath = modifiedDocumentationUrl.Replace(filename, string.Empty);

            // Read from Cache if available.
            try
            {
                _cachedDocumentation = await StorageFileHelper.ReadTextFromLocalCacheFileAsync(filename);
            }
            catch (Exception)
            {
            }

            // Grab from docs repo if not.
            if (string.IsNullOrWhiteSpace(_cachedDocumentation))
            {
                try
                {
                    using (var request = new HttpRequestMessage(HttpMethod.Get, new Uri(modifiedDocumentationUrl)))
                    {
                        using (var response = await client.SendAsync(request).ConfigureAwait(false))
                        {
                            if (response.IsSuccessStatusCode)
                            {
                                var result = await response.Content.ReadAsStringAsync();
                                _cachedDocumentation = ProcessDocs(result);

                                if (!string.IsNullOrWhiteSpace(_cachedDocumentation))
                                {
                                    await StorageFileHelper.WriteTextToLocalCacheFileAsync(_cachedDocumentation, filename);
                                }
                            }
                        }
                    }
                }
                catch (Exception)
                {
                }
            }
#endif

            // Grab the local copy in Debug mode, allowing you to preview changes made.
            if (string.IsNullOrWhiteSpace(_cachedDocumentation))
            {
                try
                {
                    using (var localDocsStream = await StreamHelper.GetPackagedFileStreamAsync($"docs/{filepath}"))
                    {
                        var result = await localDocsStream.ReadTextAsync();
                        _cachedDocumentation = ProcessDocs(result);
                        _cachedPath = localPath;
                    }
                }
                catch (Exception)
                {
                }
            }

            return (_cachedDocumentation, _cachedPath);
        }

        /// <summary>
        /// Gets the image data from a Uri, with Caching.
        /// </summary>
        /// <param name="uri">Image Uri</param>
        /// <returns>Image Stream</returns>
        public async Task<IRandomAccessStream> GetImageStream(Uri uri)
        {
            async Task<Stream> CopyStream(HttpContent source)
            {
                var stream = new MemoryStream();
                await source.CopyToAsync(stream);
                stream.Seek(0, SeekOrigin.Begin);
                return stream;
            }

            IRandomAccessStream imageStream = null;
            var localpath = $"{uri.Host}/{uri.LocalPath}";

            // Cache only in Release
#if !DEBUG
            try
            {
                imageStream = await StreamHelper.GetLocalCacheFileStreamAsync(localpath, Windows.Storage.FileAccessMode.Read);
            }
            catch
            {
            }
#endif

            if (imageStream == null)
            {
                try
                {
                    using (var response = await client.GetAsync(uri))
                    {
                        if (response.IsSuccessStatusCode)
                        {
                            var imageCopy = await CopyStream(response.Content);
                            imageStream = imageCopy.AsRandomAccessStream();

                            // Cache only in Release
#if !DEBUG
                            // Takes a second copy of the image stream, so that is can save the image data to cache.
                            using (var saveStream = await CopyStream(response.Content))
                            {
                                await SaveImageToCache(localpath, saveStream);
                            }
#endif
                        }
                    }
                }
                catch
                {
                }
            }

            return imageStream;
        }

        private async Task SaveImageToCache(string localpath, Stream imageStream)
        {
            var folder = ApplicationData.Current.LocalCacheFolder;
            localpath = Path.Combine(folder.Path, localpath);

            // Resort to creating using traditional methods to avoid iteration for folder creation.
            Directory.CreateDirectory(Path.GetDirectoryName(localpath));

            using (var filestream = File.Create(localpath))
            {
                await imageStream.CopyToAsync(filestream);
            }
        }

        private string ProcessDocs(string docs)
        {
            string result = docs;

            var metadataRegex = new Regex("^---(.+?)---", RegexOptions.Singleline);
            var metadataMatch = metadataRegex.Match(result);
            if (metadataMatch.Success)
            {
                result = result.Remove(metadataMatch.Index, metadataMatch.Index + metadataMatch.Length);
            }

            // Images
            var regex = new Regex("## Example Image.+?##", RegexOptions.Singleline);
            result = regex.Replace(result, "##");

            return result;
        }

        /// <summary>
        /// Gets a version of the XamlCode with the explicit values of the option controls.
        /// </summary>
        public string UpdatedXamlCode
        {
            get
            {
                if (_propertyDescriptor == null)
                {
                    return string.Empty;
                }

                var result = XamlCode;
                var proxy = (IDictionary<string, object>)_propertyDescriptor.Expando;
                foreach (var option in _propertyDescriptor.Options)
                {
                    if (proxy[option.Name] is ValueHolder value)
                    {
                        var newString = value.Value is Windows.UI.Xaml.Media.SolidColorBrush brush ?
                                            brush.Color.ToString() : value.Value.ToString();

                        result = result.Replace(option.OriginalString, newString);
                        result = result.Replace("@[" + option.Label + "]@", newString);
                        result = result.Replace("@[" + option.Label + "]", newString);
                    }
                }

                return result;
            }
        }

        /// <summary>
        /// Gets a version of the XamlCode bound directly to the slider/option controls.
        /// </summary>
        public string BindedXamlCode
        {
            get
            {
                if (_propertyDescriptor == null)
                {
                    return string.Empty;
                }

                var result = XamlCode;
                var proxy = (IDictionary<string, object>)_propertyDescriptor.Expando;
                foreach (var option in _propertyDescriptor.Options)
                {
                    if (proxy[option.Name] is ValueHolder value)
                    {
                        result = result.Replace(
                            option.OriginalString,
                            "{Binding " + option.Name + ".Value, Mode=" + (option.IsTwoWayBinding ? "TwoWay" : "OneWay") + "}");
                        result = result.Replace(
                            "@[" + option.Label + "]@",
                            "{Binding " + option.Name + ".Value, Mode=TwoWay}");
                        result = result.Replace(
                            "@[" + option.Label + "]",
                            "{Binding " + option.Name + ".Value, Mode=OneWay}"); // Order important here.
                    }
                }

                return result;
            }
        }

        public PropertyDescriptor PropertyDescriptor => _propertyDescriptor;

        public async Task PreparePropertyDescriptorAsync()
        {
            if (string.IsNullOrEmpty(XamlCodeFile))
            {
                return;
            }

            if (_propertyDescriptor == null)
            {
                // Get Xaml code
                using (var codeStream = await StreamHelper.GetPackagedFileStreamAsync($"SamplePages/{Name}/{XamlCodeFile}"))
                {
                    XamlCode = await codeStream.ReadTextAsync(Encoding.UTF8);

                    // Look for @[] values and generate associated properties
                    var regularExpression = new Regex(@"@\[(?<name>.+?)(:(?<type>.+?):(?<value>.+?)(:(?<parameters>.+?))?(:(?<options>.*))*)?\]@?");

                    _propertyDescriptor = new PropertyDescriptor { Expando = new ExpandoObject() };
                    var proxy = (IDictionary<string, object>)_propertyDescriptor.Expando;

                    foreach (Match match in regularExpression.Matches(XamlCode))
                    {
                        var label = match.Groups["name"].Value;
                        var name = label.Replace(" ", string.Empty); // Allow us to have nicer display names, but create valid properties.
                        var type = match.Groups["type"].Value;
                        var value = match.Groups["value"].Value;

                        var existingOption = _propertyDescriptor.Options.Where(o => o.Name == name).FirstOrDefault();

                        if (existingOption == null && string.IsNullOrWhiteSpace(type))
                        {
                            throw new NotSupportedException($"Unrecognized short identifier '{name}'; Define type and parameters of property in first occurance in {XamlCodeFile}.");
                        }

                        if (Enum.TryParse(type, out PropertyKind kind))
                        {
                            if (existingOption != null)
                            {
                                if (existingOption.Kind != kind)
                                {
                                    throw new NotSupportedException($"Multiple options with same name but different type not supported: {XamlCodeFile}:{name}");
                                }

                                continue;
                            }

                            PropertyOptions options;

                            switch (kind)
                            {
                                case PropertyKind.Slider:
                                case PropertyKind.DoubleSlider:
                                    try
                                    {
                                        var sliderOptions = new SliderPropertyOptions { DefaultValue = double.Parse(value, CultureInfo.InvariantCulture) };
                                        var parameters = match.Groups["parameters"].Value;
                                        var split = parameters.Split('-');
                                        int minIndex = 0;
                                        int minMultiplier = 1;
                                        if (string.IsNullOrEmpty(split[0]))
                                        {
                                            minIndex = 1;
                                            minMultiplier = -1;
                                        }

                                        sliderOptions.MinValue = minMultiplier * double.Parse(split[minIndex], CultureInfo.InvariantCulture);
                                        sliderOptions.MaxValue = double.Parse(split[minIndex + 1], CultureInfo.InvariantCulture);
                                        if (split.Length > 2 + minIndex)
                                        {
                                            sliderOptions.Step = double.Parse(split[split.Length - 1], CultureInfo.InvariantCulture);
                                        }

                                        options = sliderOptions;
                                    }
                                    catch (Exception ex)
                                    {
                                        Debug.WriteLine($"Unable to extract slider info from {value}({ex.Message})");
                                        TrackingManager.TrackException(ex);
                                        continue;
                                    }

                                    break;

                                case PropertyKind.TimeSpan:
                                    try
                                    {
                                        var sliderOptions = new SliderPropertyOptions { DefaultValue = TimeSpan.FromMilliseconds(double.Parse(value, CultureInfo.InvariantCulture)) };
                                        var parameters = match.Groups["parameters"].Value;
                                        var split = parameters.Split('-');
                                        int minIndex = 0;
                                        int minMultiplier = 1;
                                        if (string.IsNullOrEmpty(split[0]))
                                        {
                                            minIndex = 1;
                                            minMultiplier = -1;
                                        }

                                        sliderOptions.MinValue = minMultiplier * double.Parse(split[minIndex], CultureInfo.InvariantCulture);
                                        sliderOptions.MaxValue = double.Parse(split[minIndex + 1], CultureInfo.InvariantCulture);
                                        if (split.Length > 2 + minIndex)
                                        {
                                            sliderOptions.Step = double.Parse(split[split.Length - 1], CultureInfo.InvariantCulture);
                                        }

                                        options = sliderOptions;
                                    }
                                    catch (Exception ex)
                                    {
                                        Debug.WriteLine($"Unable to extract slider info from {value}({ex.Message})");
                                        TrackingManager.TrackException(ex);
                                        continue;
                                    }

                                    break;

                                case PropertyKind.Enum:
                                    try
                                    {
                                        options = new PropertyOptions();
                                        var split = value.Split('.');
                                        var typeName = string.Join(".", split.Take(split.Length - 1));
                                        var enumType = LookForTypeByName(typeName);
                                        options.DefaultValue = Enum.Parse(enumType, split.Last());
                                    }
                                    catch (Exception ex)
                                    {
                                        Debug.WriteLine($"Unable to parse enum from {value}({ex.Message})");
                                        TrackingManager.TrackException(ex);
                                        continue;
                                    }

                                    break;

                                case PropertyKind.Bool:
                                    try
                                    {
                                        options = new PropertyOptions { DefaultValue = bool.Parse(value) };
                                    }
                                    catch (Exception ex)
                                    {
                                        Debug.WriteLine($"Unable to parse bool from {value}({ex.Message})");
                                        continue;
                                    }

                                    break;

                                case PropertyKind.Brush:
                                    try
                                    {
                                        options = new PropertyOptions { DefaultValue = value };
                                    }
                                    catch (Exception ex)
                                    {
                                        Debug.WriteLine($"Unable to parse bool from {value}({ex.Message})");
                                        TrackingManager.TrackException(ex);
                                        continue;
                                    }

                                    break;

                                case PropertyKind.Thickness:
                                    try
                                    {
                                        var thicknessOptions = new ThicknessPropertyOptions { DefaultValue = value };
                                        options = thicknessOptions;
                                    }
                                    catch (Exception ex)
                                    {
                                        Debug.WriteLine($"Unable to extract slider info from {value}({ex.Message})");
                                        TrackingManager.TrackException(ex);
                                        continue;
                                    }

                                    break;

                                default:
                                    options = new PropertyOptions { DefaultValue = value };
                                    break;
                            }

                            options.Label = label;
                            options.Name = name;
                            options.OriginalString = match.Value;
                            options.Kind = kind;
                            options.IsTwoWayBinding = options.OriginalString.EndsWith("@");
                            proxy[name] = new ValueHolder(options.DefaultValue);

                            _propertyDescriptor.Options.Add(options);
                        }
                    }
                }
            }
        }

        private static Type LookForTypeByName(string typeName)
        {
            // First search locally
            var result = System.Type.GetType(typeName);

            if (result != null)
            {
                return result;
            }

            // Search in Windows
            var proxyType = VerticalAlignment.Center;
            var assembly = proxyType.GetType().GetTypeInfo().Assembly;

            foreach (var typeInfo in assembly.ExportedTypes)
            {
                if (typeInfo.Name == typeName)
                {
                    return typeInfo;
                }
            }

            // Search in Microsoft.Toolkit.Uwp.UI.Controls
            var controlsProxyType = GridSplitter.GridResizeDirection.Auto;
            assembly = controlsProxyType.GetType().GetTypeInfo().Assembly;

            foreach (var typeInfo in assembly.ExportedTypes)
            {
                if (typeInfo.Name == typeName)
                {
                    return typeInfo;
                }
            }

            // Search in Microsoft.Toolkit.Uwp.UI.Animations
            var animationsProxyType = EasingType.Default;
            assembly = animationsProxyType.GetType().GetTypeInfo().Assembly;
            foreach (var typeInfo in assembly.ExportedTypes)
            {
                if (typeInfo.Name == typeName)
                {
                    return typeInfo;
                }
            }

            // Search in Microsoft.Toolkit.Uwp.UI
            var uiProxyType = ImageBlendMode.Multiply;
            assembly = uiProxyType.GetType().GetTypeInfo().Assembly;
            foreach (var typeInfo in assembly.ExportedTypes)
            {
                if (typeInfo.Name == typeName)
                {
                    return typeInfo;
                }
            }

            return null;
        }

<<<<<<< HEAD
        /// <summary>
        /// Gets the Page Type.
        /// </summary>
        public Type PageType => System.Type.GetType("Microsoft.Toolkit.Uwp.SampleApp.SamplePages." + Type);

        /// <summary>
        /// Gets or sets the Category Name.
        /// </summary>
        public string CategoryName { get; set; }
=======
        private static async Task<string> GetDocsSHA()
        {
            try
            {
                var branchEndpoint = "https://api.github.com/repos/microsoftdocs/uwpcommunitytoolkitdocs/git/refs/heads/live";

                var request = new HttpRequestMessage(HttpMethod.Get, branchEndpoint);
                request.Headers.Add("User-Agent", "Windows Community Toolkit Sample App");

                using (request)
                {
                    using (var response = await client.SendAsync(request))
                    {
                        if (response.IsSuccessStatusCode)
                        {
                            var raw = await response.Content.ReadAsStringAsync();
                            var json = JsonConvert.DeserializeObject<dynamic>(raw);
                            return json["object"]["sha"];
                        }
                    }
                }
            }
            catch
            {
            }

            return null;
        }
>>>>>>> ff7552be
    }
}<|MERGE_RESOLUTION|>--- conflicted
+++ resolved
@@ -92,6 +92,16 @@
 
         private string _codeUrl;
 
+        /// <summary>
+        /// Gets the Page Type.
+        /// </summary>
+        public Type PageType => System.Type.GetType("Microsoft.Toolkit.Uwp.SampleApp.SamplePages." + Type);
+
+        /// <summary>
+        /// Gets or sets the Category Name.
+        /// </summary>
+        public string CategoryName { get; set; }
+
         public string CodeUrl
         {
             get
@@ -685,17 +695,6 @@
             return null;
         }
 
-<<<<<<< HEAD
-        /// <summary>
-        /// Gets the Page Type.
-        /// </summary>
-        public Type PageType => System.Type.GetType("Microsoft.Toolkit.Uwp.SampleApp.SamplePages." + Type);
-
-        /// <summary>
-        /// Gets or sets the Category Name.
-        /// </summary>
-        public string CategoryName { get; set; }
-=======
         private static async Task<string> GetDocsSHA()
         {
             try
@@ -724,6 +723,5 @@
 
             return null;
         }
->>>>>>> ff7552be
     }
 }