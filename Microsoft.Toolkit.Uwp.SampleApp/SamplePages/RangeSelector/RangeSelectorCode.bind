--- conflicted
+++ resolved
@@ -7,18 +7,6 @@
     xmlns:converters="using:Microsoft.Toolkit.Uwp.UI.Converters"
     mc:Ignorable="d">
   <Page.Resources>
-<<<<<<< HEAD
-    <converters:StringFormatConverter x:Key="StringFormatConverter" />
-  </Page.Resources>
-
-  <Grid>
-    <Grid VerticalAlignment="Center"
-      HorizontalAlignment="Center">
-      <Grid.ColumnDefinitions>
-        <ColumnDefinition Width="50" />
-        <ColumnDefinition Width="200" />
-        <ColumnDefinition Width="50" />
-=======
     <converters:StringFormatConverter x:Key="StringFormatConverter"/>
   </Page.Resources>
 
@@ -29,21 +17,10 @@
         <ColumnDefinition Width="50"/>
         <ColumnDefinition Width="200"/>
         <ColumnDefinition Width="50"/>
->>>>>>> a824cffd
       </Grid.ColumnDefinitions>
       <TextBlock Grid.Column="0"
                  HorizontalAlignment="Left"
                  VerticalAlignment="Center"
-<<<<<<< HEAD
-                 Text="{Binding RangeMin, ElementName=RangeSelectorControl, Converter={StaticResource StringFormatConverter}, ConverterParameter='{}{0:0.##}'}" />
-      <controls:RangeSelector x:Name="RangeSelectorControl"
-                              Grid.Column="1"
-                              Minimum="@[Minimum:Slider:0:0-100]@"
-                              Maximum="@[Maximum:Slider:100:0-100]@" />
-      <TextBlock Grid.Column="2"
-                 HorizontalAlignment="Right"
-                 VerticalAlignment="Center"
-=======
                  Foreground="Black"
                  Text="{Binding RangeMin, ElementName=RangeSelectorControl, Converter={StaticResource StringFormatConverter}, ConverterParameter='{}{0:0.##}'}" />
       <controls:RangeSelector x:Name="RangeSelectorControl"
@@ -55,7 +32,6 @@
                  HorizontalAlignment="Right"
                  VerticalAlignment="Center"
                  Foreground="Black"
->>>>>>> a824cffd
                  Text="{Binding RangeMax, ElementName=RangeSelectorControl, Converter={StaticResource StringFormatConverter}, ConverterParameter='{}{0:0.##}'}" />
     </Grid>
   </Grid>
