﻿// ******************************************************************
// Copyright (c) Microsoft. All rights reserved.
// This code is licensed under the MIT License (MIT).
// THE CODE IS PROVIDED “AS IS”, WITHOUT WARRANTY OF ANY KIND, EXPRESS OR IMPLIED,
// INCLUDING BUT NOT LIMITED TO THE WARRANTIES OF MERCHANTABILITY,
// FITNESS FOR A PARTICULAR PURPOSE AND NONINFRINGEMENT.
// IN NO EVENT SHALL THE AUTHORS OR COPYRIGHT HOLDERS BE LIABLE FOR ANY CLAIM,
// DAMAGES OR OTHER LIABILITY, WHETHER IN AN ACTION OF CONTRACT,
// TORT OR OTHERWISE, ARISING FROM, OUT OF OR IN CONNECTION WITH
// THE CODE OR THE USE OR OTHER DEALINGS IN THE CODE.
// ******************************************************************

using System;
using Microsoft.Toolkit.Uwp.Helpers;
using Microsoft.Toolkit.Uwp.UI.Controls.Graph;
using Microsoft.Toolkit.Uwp.UI.Extensions;
using Windows.ApplicationModel.DataTransfer;
using Windows.UI.Popups;
using Windows.UI.Xaml;
using Windows.UI.Xaml.Controls;
using Windows.UI.Xaml.Navigation;

namespace Microsoft.Toolkit.Uwp.SampleApp.SamplePages
{
    /// <summary>
    /// A page that shows how to use the opacity behavior.
    /// </summary>
    public sealed partial class SharePointFileListPage : Page, IXamlRenderListener
    {
        private SharePointFileList _sharePointFilesControl;
        private StackPanel _convertPanel;
        private TextBox _tbDocLibURL;
        private Button _btnConvert;

        /// <summary>
        /// Initializes a new instance of the <see cref="SharePointFileListPage"/> class.
        /// </summary>
        public SharePointFileListPage()
        {
            InitializeComponent();
        }

        public void OnXamlRendered(FrameworkElement control)
        {
            _sharePointFilesControl = control.FindDescendantByName("SharePointFileListControl") as SharePointFileList;
            _convertPanel = control.FindDescendantByName("ConvertPanel") as StackPanel;
            _tbDocLibURL = control.FindDescendantByName("tbDocLibURL") as TextBox;
            _btnConvert = control.FindDescendantByName("btnConvert") as Button;

            if (_sharePointFilesControl != null)
            {
                _btnConvert.Click += ConvertButton_Click;
            }
        }

        protected override void OnNavigatedTo(NavigationEventArgs e)
        {
            base.OnNavigatedTo(e);

            Shell.Current.RegisterNewCommand("Convert Drive URL", (sender, args) =>
            {
                if (_sharePointFilesControl != null && _convertPanel != null)
                {
                    if (_sharePointFilesControl.Visibility == Visibility.Collapsed)
                    {
                        _sharePointFilesControl.Visibility = Visibility.Visible;
                        _convertPanel.Visibility = Visibility.Collapsed;
                    }
                    else
                    {
                        _sharePointFilesControl.Visibility = Visibility.Collapsed;
                        _convertPanel.Visibility = Visibility.Visible;
                    }
                }
            });
        }

        private async void ConvertButton_Click(object sender, RoutedEventArgs e)
        {
            if (_sharePointFilesControl != null && _tbDocLibURL != null && _convertPanel != null)
            {
<<<<<<< HEAD
                string driveURL = await _sharePointFilesControl.GetDriveUrlFromSharePointUrlAsync(_tbDocLibURL.Text);
                DataPackage copyData = new DataPackage();
                copyData.SetText(driveURL);
                Clipboard.SetContent(copyData);
=======
                if (string.IsNullOrEmpty(_sharePointFilesControl.GraphAccessToken))
                {
                    await new MessageDialog("Please set the GraphAccessToken in the properties panel first.").ShowAsync();
                    return;
                }

                string driveURL = await _sharePointFilesControl.GetDriveUrlFromSharePointUrlAsync(_tbDocLibURL.Text).ConfigureAwait(false);
>>>>>>> 5adb8de0

                await DispatcherHelper.ExecuteOnUIThreadAsync(() =>
                {
                    DataPackage copyData = new DataPackage();
                    copyData.SetText(driveURL);
                    Clipboard.SetContent(copyData);

                    _sharePointFilesControl.Visibility = Visibility.Visible;
                    _convertPanel.Visibility = Visibility.Collapsed;
                });
            }
        }
    }
}<|MERGE_RESOLUTION|>--- conflicted
+++ resolved
@@ -79,20 +79,7 @@
         {
             if (_sharePointFilesControl != null && _tbDocLibURL != null && _convertPanel != null)
             {
-<<<<<<< HEAD
-                string driveURL = await _sharePointFilesControl.GetDriveUrlFromSharePointUrlAsync(_tbDocLibURL.Text);
-                DataPackage copyData = new DataPackage();
-                copyData.SetText(driveURL);
-                Clipboard.SetContent(copyData);
-=======
-                if (string.IsNullOrEmpty(_sharePointFilesControl.GraphAccessToken))
-                {
-                    await new MessageDialog("Please set the GraphAccessToken in the properties panel first.").ShowAsync();
-                    return;
-                }
-
                 string driveURL = await _sharePointFilesControl.GetDriveUrlFromSharePointUrlAsync(_tbDocLibURL.Text).ConfigureAwait(false);
->>>>>>> 5adb8de0
 
                 await DispatcherHelper.ExecuteOnUIThreadAsync(() =>
                 {
