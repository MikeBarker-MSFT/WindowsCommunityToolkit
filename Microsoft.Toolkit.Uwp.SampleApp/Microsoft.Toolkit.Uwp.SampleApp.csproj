﻿<?xml version="1.0" encoding="utf-8"?>
<Project ToolsVersion="15.0" DefaultTargets="Build" xmlns="http://schemas.microsoft.com/developer/msbuild/2003">
  <Import Project="$(MSBuildExtensionsPath)\$(MSBuildToolsVersion)\Microsoft.Common.props" Condition="Exists('$(MSBuildExtensionsPath)\$(MSBuildToolsVersion)\Microsoft.Common.props')" />
  <PropertyGroup>
    <Configuration Condition=" '$(Configuration)' == '' ">Debug</Configuration>
    <Platform Condition=" '$(Platform)' == '' ">x86</Platform>
    <ProjectGuid>{719C43C6-8753-4395-ADAA-2FCC70F76BF3}</ProjectGuid>
    <OutputType>AppContainerExe</OutputType>
    <AppDesignerFolder>Properties</AppDesignerFolder>
    <RootNamespace>Microsoft.Toolkit.Uwp.SampleApp</RootNamespace>
    <AssemblyName>Microsoft.Toolkit.Uwp.SampleApp</AssemblyName>
    <DefaultLanguage>en-US</DefaultLanguage>
    <TargetPlatformIdentifier>UAP</TargetPlatformIdentifier>
    <TargetPlatformVersion>10.0.19041.0</TargetPlatformVersion>
    <TargetPlatformMinVersion>10.0.17763.0</TargetPlatformMinVersion>
    <MinimumVisualStudioVersion>14</MinimumVisualStudioVersion>
    <FileAlignment>512</FileAlignment>
    <ProjectTypeGuids>{A5A43C5B-DE2A-4C0C-9213-0A381AF9435A};{FAE04EC0-301F-11D3-BF4B-00C04F79EFBC}</ProjectTypeGuids>
    <AppxAutoIncrementPackageRevision>True</AppxAutoIncrementPackageRevision>
    <AppxBundle>Always</AppxBundle>
    <AppxBundlePlatforms>x86|x64|arm|arm64</AppxBundlePlatforms>
    <Win32Resource>MiddleClickScrolling-CursorType.res</Win32Resource>
    <AppxPackageSigningEnabled>false</AppxPackageSigningEnabled>
    <LangVersion>8.0</LangVersion>
  </PropertyGroup>
  <PropertyGroup Condition="'$(Configuration)|$(Platform)' == 'Debug|x86'">
    <DebugSymbols>true</DebugSymbols>
    <OutputPath>bin\x86\Debug\</OutputPath>
    <DefineConstants>DEBUG;TRACE;NETFX_CORE;WINDOWS_UWP</DefineConstants>
    <NoWarn>;2008</NoWarn>
    <DebugType>full</DebugType>
    <PlatformTarget>x86</PlatformTarget>
    <UseVSHostingProcess>false</UseVSHostingProcess>
    <ErrorReport>prompt</ErrorReport>
    <Prefer32Bit>true</Prefer32Bit>
    <DocumentationFile>$(OutputPath)$(AssemblyName).xml</DocumentationFile>
  </PropertyGroup>
  <PropertyGroup Condition="'$(Configuration)|$(Platform)' == 'Release|x86'">
    <OutputPath>bin\x86\Release\</OutputPath>
    <DefineConstants>TRACE;NETFX_CORE;WINDOWS_UWP</DefineConstants>
    <Optimize>true</Optimize>
    <NoWarn>;2008</NoWarn>
    <DebugType>pdbonly</DebugType>
    <PlatformTarget>x86</PlatformTarget>
    <UseVSHostingProcess>false</UseVSHostingProcess>
    <ErrorReport>prompt</ErrorReport>
    <Prefer32Bit>true</Prefer32Bit>
    <UseDotNetNativeToolchain>true</UseDotNetNativeToolchain>
    <RunCodeAnalysis>false</RunCodeAnalysis>
    <TreatWarningsAsErrors>true</TreatWarningsAsErrors>
    <DocumentationFile>$(OutputPath)$(AssemblyName).xml</DocumentationFile>
  </PropertyGroup>
  <PropertyGroup Condition="'$(Configuration)|$(Platform)' == 'Debug|ARM'">
    <DebugSymbols>true</DebugSymbols>
    <OutputPath>bin\ARM\Debug\</OutputPath>
    <DefineConstants>DEBUG;TRACE;NETFX_CORE;WINDOWS_UWP</DefineConstants>
    <NoWarn>;2008</NoWarn>
    <DebugType>full</DebugType>
    <PlatformTarget>ARM</PlatformTarget>
    <UseVSHostingProcess>false</UseVSHostingProcess>
    <ErrorReport>prompt</ErrorReport>
    <Prefer32Bit>true</Prefer32Bit>
  </PropertyGroup>
  <PropertyGroup Condition="'$(Configuration)|$(Platform)' == 'Release|ARM'">
    <OutputPath>bin\ARM\Release\</OutputPath>
    <DefineConstants>TRACE;NETFX_CORE;WINDOWS_UWP</DefineConstants>
    <Optimize>true</Optimize>
    <NoWarn>;2008</NoWarn>
    <DebugType>pdbonly</DebugType>
    <PlatformTarget>ARM</PlatformTarget>
    <UseVSHostingProcess>false</UseVSHostingProcess>
    <ErrorReport>prompt</ErrorReport>
    <Prefer32Bit>true</Prefer32Bit>
    <UseDotNetNativeToolchain>true</UseDotNetNativeToolchain>
    <RunCodeAnalysis>false</RunCodeAnalysis>
    <TreatWarningsAsErrors>true</TreatWarningsAsErrors>
    <DocumentationFile>$(OutputPath)$(AssemblyName).xml</DocumentationFile>
  </PropertyGroup>
  <PropertyGroup Condition="'$(Configuration)|$(Platform)' == 'Debug|x64'">
    <DebugSymbols>true</DebugSymbols>
    <OutputPath>bin\x64\Debug\</OutputPath>
    <DefineConstants>DEBUG;TRACE;NETFX_CORE;WINDOWS_UWP</DefineConstants>
    <NoWarn>;2008</NoWarn>
    <DebugType>full</DebugType>
    <PlatformTarget>x64</PlatformTarget>
    <UseVSHostingProcess>false</UseVSHostingProcess>
    <ErrorReport>prompt</ErrorReport>
    <Prefer32Bit>true</Prefer32Bit>
  </PropertyGroup>
  <PropertyGroup Condition="'$(Configuration)|$(Platform)' == 'Release|x64'">
    <OutputPath>bin\x64\Release\</OutputPath>
    <DefineConstants>TRACE;NETFX_CORE;WINDOWS_UWP</DefineConstants>
    <Optimize>true</Optimize>
    <NoWarn>;2008</NoWarn>
    <DebugType>pdbonly</DebugType>
    <PlatformTarget>x64</PlatformTarget>
    <UseVSHostingProcess>false</UseVSHostingProcess>
    <ErrorReport>prompt</ErrorReport>
    <Prefer32Bit>true</Prefer32Bit>
    <UseDotNetNativeToolchain>true</UseDotNetNativeToolchain>
    <RunCodeAnalysis>false</RunCodeAnalysis>
    <TreatWarningsAsErrors>true</TreatWarningsAsErrors>
    <DocumentationFile>$(OutputPath)$(AssemblyName).xml</DocumentationFile>
  </PropertyGroup>
  <PropertyGroup>
    <RestoreProjectStyle>PackageReference</RestoreProjectStyle>
  </PropertyGroup>
  <ItemGroup>
    <PackageReference Include="Microsoft.NETCore.UniversalWindowsPlatform">
      <Version>6.2.10</Version>
    </PackageReference>
    <PackageReference Include="Microsoft.Services.Store.Engagement">
      <Version>10.1901.28001</Version>
    </PackageReference>
    <PackageReference Include="Microsoft.UI.Xaml">
      <Version>2.4.2</Version>
    </PackageReference>
    <PackageReference Include="Monaco.Editor">
      <Version>0.7.0-alpha</Version>
    </PackageReference>
    <PackageReference Include="Microsoft.Xaml.Behaviors.Uwp.Managed">
      <Version>2.0.1</Version>
    </PackageReference>
    <PackageReference Include="NotificationsVisualizerLibrary">
      <Version>1.0.5</Version>
    </PackageReference>
    <PackageReference Include="System.ValueTuple">
      <Version>4.5.0</Version>
    </PackageReference>
  </ItemGroup>
  <ItemGroup>
    <!-- A reference to the entire .Net Framework and Windows SDK are automatically included -->
    <Content Include="Assets\BrushAssets\TileTexture.png" />
    <Content Include="Assets\BrushAssets\NoiseTexture.png" />
    <Content Include="Assets\Llama.mp3" />
    <Content Include="Assets\mslogo.png" />
    <Content Include="Assets\NotificationAssets\Cloudy-Square.png" />
    <Content Include="Assets\NotificationAssets\Cloudy.png" />
    <Content Include="Assets\NotificationAssets\Drizzle-Square.png" />
    <Content Include="Assets\NotificationAssets\Drizzle.png" />
    <Content Include="Assets\NotificationAssets\Haze-Square.png" />
    <Content Include="Assets\NotificationAssets\Haze.png" />
    <Content Include="Assets\NotificationAssets\Mostly Cloudy-Background.jpg" />
    <Content Include="Assets\NotificationAssets\Mostly Cloudy-Square.png" />
    <Content Include="Assets\NotificationAssets\Mostly Cloudy.png" />
    <Content Include="Assets\NotificationAssets\Slight Drizzle-Square.png" />
    <Content Include="Assets\NotificationAssets\Slight Drizzle.png" />
    <Content Include="Assets\NotificationAssets\Snow-Square.png" />
    <Content Include="Assets\NotificationAssets\Snow.png" />
    <Content Include="Assets\NotificationAssets\Sunny-Square.png" />
    <Content Include="Assets\NotificationAssets\Sunny.png" />
    <Content Include="Assets\NotificationAssets\Thunderstorms-Square.png" />
    <Content Include="Assets\NotificationAssets\Thunderstorms.png" />
    <Content Include="Assets\People\dave.png" />
    <Content Include="Assets\People\david.png" />
    <Content Include="Assets\People\giorgio.png" />
    <Content Include="Assets\People\jeff.png" />
    <Content Include="Assets\People\nikola.png" />
    <Content Include="Assets\People\pete.png" />
    <Content Include="Assets\People\petri.png" />
    <Content Include="Assets\People\shen.png" />
    <Content Include="Assets\People\vlad.png" />
    <Content Include="Assets\Photos\Backgrounds\hero.jpg" />
    <Content Include="Assets\Photos\BigFourSummerHeat.jpg" />
    <Content Include="Assets\Photos\BisonBadlandsChillin.jpg" />
    <Content Include="Assets\Photos\ColumbiaRiverGorge.jpg" />
    <Content Include="Assets\Photos\GiantSlabInOregon.jpg" />
    <Content Include="Assets\Photos\GrandTetons.jpg" />
    <Content Include="Assets\Photos\ImageExPlaceholder.jpg" />
    <Content Include="Assets\Photos\LakeAnnMushroom.jpg" />
    <Content Include="Assets\Photos\LunchBreak.jpg" />
    <Content Include="Assets\Photos\MilkyWayStHelensHikePurple.jpg" />
    <Content Include="Assets\Photos\MitchellButtes.jpg" />
    <Content Include="Assets\Photos\MultnomahFalls.jpg" />
    <Content Include="Assets\Photos\NorthernCascadesReflection.jpg" />
    <Content Include="Assets\Photos\NovemberHikeWaterfall.jpg" />
    <Content Include="Assets\Photos\OregonWineryNamaste.jpg" />
    <Content Include="Assets\Photos\Owl.jpg" />
    <Content Include="Assets\Photos\PaintedHillsPathway.jpg" />
    <Content Include="Assets\Photos\RunningDogPacificCity.jpg" />
    <Content Include="Assets\Photos\ShootingOnAutoOnTheDrone.jpg" />
    <Content Include="Assets\Photos\SmithnRockDownTheRiverView.jpg" />
    <Content Include="Assets\Photos\SnowyInterbayt.jpg" />
    <Content Include="Assets\Photos\SpeedTripleAtristsPoint.jpg" />
    <Content Include="Assets\Photos\Van.jpg" />
    <Content Include="Assets\Photos\WestSeattleView.jpg" />
    <Content Include="Assets\ToolkitLogoTransparent.png" />
    <Content Include="Assets\UWPCommunityToolkitSampleAppAppList.scale-100.png" />
    <Content Include="Assets\UWPCommunityToolkitSampleAppAppList.scale-125.png" />
    <Content Include="Assets\UWPCommunityToolkitSampleAppAppList.scale-150.png" />
    <Content Include="Assets\UWPCommunityToolkitSampleAppAppList.scale-200.png" />
    <Content Include="Assets\UWPCommunityToolkitSampleAppAppList.scale-400.png" />
    <Content Include="Assets\UWPCommunityToolkitSampleAppAppList.targetsize-16.png" />
    <Content Include="Assets\UWPCommunityToolkitSampleAppAppList.targetsize-16_altform-unplated.png" />
    <Content Include="Assets\UWPCommunityToolkitSampleAppAppList.targetsize-20.png" />
    <Content Include="Assets\UWPCommunityToolkitSampleAppAppList.targetsize-20_altform-unplated.png" />
    <Content Include="Assets\UWPCommunityToolkitSampleAppAppList.targetsize-24.png" />
    <Content Include="Assets\UWPCommunityToolkitSampleAppAppList.targetsize-24_altform-unplated.png" />
    <Content Include="Assets\UWPCommunityToolkitSampleAppAppList.targetsize-256.png" />
    <Content Include="Assets\UWPCommunityToolkitSampleAppAppList.targetsize-256_altform-unplated.png" />
    <Content Include="Assets\UWPCommunityToolkitSampleAppAppList.targetsize-30.png" />
    <Content Include="Assets\UWPCommunityToolkitSampleAppAppList.targetsize-30_altform-unplated.png" />
    <Content Include="Assets\UWPCommunityToolkitSampleAppAppList.targetsize-32.png" />
    <Content Include="Assets\UWPCommunityToolkitSampleAppAppList.targetsize-32_altform-unplated.png" />
    <Content Include="Assets\UWPCommunityToolkitSampleAppAppList.targetsize-36.png" />
    <Content Include="Assets\UWPCommunityToolkitSampleAppAppList.targetsize-36_altform-unplated.png" />
    <Content Include="Assets\UWPCommunityToolkitSampleAppAppList.targetsize-40.png" />
    <Content Include="Assets\UWPCommunityToolkitSampleAppAppList.targetsize-40_altform-unplated.png" />
    <Content Include="Assets\UWPCommunityToolkitSampleAppAppList.targetsize-48.png" />
    <Content Include="Assets\UWPCommunityToolkitSampleAppAppList.targetsize-48_altform-unplated.png" />
    <Content Include="Assets\UWPCommunityToolkitSampleAppAppList.targetsize-60.png" />
    <Content Include="Assets\UWPCommunityToolkitSampleAppAppList.targetsize-60_altform-unplated.png" />
    <Content Include="Assets\UWPCommunityToolkitSampleAppAppList.targetsize-64.png" />
    <Content Include="Assets\UWPCommunityToolkitSampleAppAppList.targetsize-64_altform-unplated.png" />
    <Content Include="Assets\UWPCommunityToolkitSampleAppAppList.targetsize-72.png" />
    <Content Include="Assets\UWPCommunityToolkitSampleAppAppList.targetsize-72_altform-unplated.png" />
    <Content Include="Assets\UWPCommunityToolkitSampleAppAppList.targetsize-80.png" />
    <Content Include="Assets\UWPCommunityToolkitSampleAppAppList.targetsize-80_altform-unplated.png" />
    <Content Include="Assets\UWPCommunityToolkitSampleAppAppList.targetsize-96.png" />
    <Content Include="Assets\UWPCommunityToolkitSampleAppAppList.targetsize-96_altform-unplated.png" />
    <Content Include="Assets\UWPCommunityToolkitSampleAppBadgeLogo.scale-100.png" />
    <Content Include="Assets\UWPCommunityToolkitSampleAppBadgeLogo.scale-125.png" />
    <Content Include="Assets\UWPCommunityToolkitSampleAppBadgeLogo.scale-150.png" />
    <Content Include="Assets\UWPCommunityToolkitSampleAppBadgeLogo.scale-200.png" />
    <Content Include="Assets\UWPCommunityToolkitSampleAppBadgeLogo.scale-400.png" />
    <Content Include="Assets\UWPCommunityToolkitSampleAppLargeTile.scale-100.png" />
    <Content Include="Assets\UWPCommunityToolkitSampleAppLargeTile.scale-125.png" />
    <Content Include="Assets\UWPCommunityToolkitSampleAppLargeTile.scale-150.png" />
    <Content Include="Assets\UWPCommunityToolkitSampleAppLargeTile.scale-200.png" />
    <Content Include="Assets\UWPCommunityToolkitSampleAppLargeTile.scale-400.png" />
    <Content Include="Assets\UWPCommunityToolkitSampleAppMedTile.scale-100.png" />
    <Content Include="Assets\UWPCommunityToolkitSampleAppMedTile.scale-125.png" />
    <Content Include="Assets\UWPCommunityToolkitSampleAppMedTile.scale-150.png" />
    <Content Include="Assets\UWPCommunityToolkitSampleAppMedTile.scale-200.png" />
    <Content Include="Assets\UWPCommunityToolkitSampleAppMedTile.scale-400.png" />
    <Content Include="Assets\UWPCommunityToolkitSampleAppSmallTile.scale-100.png" />
    <Content Include="Assets\UWPCommunityToolkitSampleAppSmallTile.scale-125.png" />
    <Content Include="Assets\UWPCommunityToolkitSampleAppSmallTile.scale-150.png" />
    <Content Include="Assets\UWPCommunityToolkitSampleAppSmallTile.scale-200.png" />
    <Content Include="Assets\UWPCommunityToolkitSampleAppSmallTile.scale-400.png" />
    <Content Include="Assets\UWPCommunityToolkitSampleAppSplashScreen.scale-100.png" />
    <Content Include="Assets\UWPCommunityToolkitSampleAppSplashScreen.scale-125.png" />
    <Content Include="Assets\UWPCommunityToolkitSampleAppSplashScreen.scale-150.png" />
    <Content Include="Assets\UWPCommunityToolkitSampleAppSplashScreen.scale-200.png" />
    <Content Include="Assets\UWPCommunityToolkitSampleAppSplashScreen.scale-400.png" />
    <Content Include="Assets\UWPCommunityToolkitSampleAppStoreLogo.scale-100.png" />
    <Content Include="Assets\UWPCommunityToolkitSampleAppStoreLogo.scale-125.png" />
    <Content Include="Assets\ToolkitLogo.png" />
    <Content Include="Assets\UWPCommunityToolkitSampleAppStoreLogo.scale-150.png" />
    <Content Include="Assets\UWPCommunityToolkitSampleAppStoreLogo.scale-200.png" />
    <Content Include="Assets\UWPCommunityToolkitSampleAppStoreLogo.scale-400.png" />
    <Content Include="Assets\UWPCommunityToolkitSampleAppWideTile.scale-100.png" />
    <Content Include="Assets\UWPCommunityToolkitSampleAppWideTile.scale-125.png" />
    <Content Include="Assets\UWPCommunityToolkitSampleAppWideTile.scale-150.png" />
    <Content Include="Assets\UWPCommunityToolkitSampleAppWideTile.scale-200.png" />
    <Content Include="Assets\UWPCommunityToolkitSampleAppWideTile.scale-400.png" />
    <Content Include="Assets\Wide310x150Logo.scale-400.png" />
    <Content Include="Icons\Animations.png" />
    <Content Include="Icons\About.png" />
    <Content Include="Icons\DeveloperTools.png" />
    <Content Include="Icons\Error.png" />
    <Content Include="Icons\Extensions.png" />
    <Content Include="Icons\Brushes.png" />
    <Content Include="Icons\Helpers.png" />
    <Content Include="Icons\Foundation.png" />
    <Content Include="Icons\Layouts.png" />
    <Content Include="Icons\More.png" />
    <Content Include="Icons\Notifications.png" />
    <Content Include="Icons\Services.png" />
    <Content Include="SamplePages\TabbedCommandBar\TabbedCommandBar.png" />
    <Content Include="SamplePages\Animations\Effects\FadeBehavior.png" />
    <Content Include="SamplePages\ColorPicker\ColorPicker.png" />
    <Content Include="SamplePages\TilesBrush\TilesBrush.png" />
    <Content Include="SamplePages\Eyedropper\Eyedropper.png" />
    <Content Include="SamplePages\OnDevice\OnDevice.png" />
    <Content Include="SamplePages\AcrylicBrush\AcrylicBrush.png" />
    <Content Include="SamplePages\CanvasPathGeometry\CanvasPathGeometry.png" />
    <Content Include="SamplePages\PipelineBrush\PipelineBrush.png" />
    <Content Include="SamplePages\RemoteDeviceHelper\RemoteDeviceHelper.png" />
    <Content Include="SamplePages\ImageCropper\ImageCropper.png" />
    <Content Include="SamplePages\StaggeredLayout\StaggeredLayout.png" />
    <Content Include="SamplePages\PeoplePicker\PeoplePicker.png" />
    <Content Include="SamplePages\PersonView\PersonView.png" />
    <Content Include="SamplePages\TokenizingTextBox\TokenizingTextBox.png" />
    <Content Include="SamplePages\UniformGrid\UniformGrid.png" />
    <Content Include="SamplePages\AdaptiveGridView\AdaptiveGridView.png" />
    <Content Include="SamplePages\AdvancedCollectionView\AdvancedCollectionView.png" />
    <Content Include="SamplePages\BackdropGammaTransferBrush\BackdropGammaTransferBrush.png" />
    <Content Include="SamplePages\BackdropInvertBrush\BackdropInvertBrush.png" />
    <Content Include="SamplePages\BackdropSaturationBrush\BackdropSaturationBrush.png" />
    <Content Include="SamplePages\BackdropSepiaBrush\BackdropSepiaBrush.png" />
    <Content Include="SamplePages\BackgroundTaskHelper\BackgroundTaskHelper.png" />
    <Content Include="SamplePages\BluetoothLEHelper\BluetoothLEHelper.png" />
    <Content Include="SamplePages\BackdropBlurBrush\BackdropBlurBrush.png" />
    <Content Include="SamplePages\CameraPreview\CameraPreview.png" />
    <Content Include="SamplePages\CameraHelper\CameraHelper.png" />
    <Content Include="SamplePages\Connected Animations\ConnectedAnimations.png" />
    <Content Include="SamplePages\DataGrid\DataGrid.png" />
    <Content Include="SamplePages\DispatcherQueueHelper\DispatchQueueHelper.png" />
    <Content Include="SamplePages\DockPanel\DockPanel.png" />
    <Content Include="SamplePages\LoginButton\LoginButton.png" />
    <Content Include="SamplePages\FadeHeader\FadeHeaderBehavior.png" />
    <Content Include="SamplePages\FocusTracker\FocusTracker.png" />
    <Content Include="SamplePages\BladeView\BladeView.png" />
    <Content Include="SamplePages\Carousel\Carousel.png" />
    <Content Include="SamplePages\DropShadowPanel\DropShadowPanel.png" />
    <Content Include="SamplePages\Expander\Expander.png" />
    <Content Include="SamplePages\DropShadowPanel\Trex.png" />
    <Content Include="SamplePages\DropShadowPanel\Unicorn.png" />
    <Content Include="SamplePages\GazeInteraction\GazeInteraction.png" />
    <Content Include="SamplePages\GazeTracing\GazeTracing.png" />
    <Content Include="SamplePages\GridSplitter\GridSplitter.png" />
    <Content Include="SamplePages\AlignmentGrid\AlignmentGrid.png" />
    <Content Include="SamplePages\HeaderedContentControl\HeaderedContentControl.png" />
    <Content Include="SamplePages\HeaderedItemsControl\HeaderedItemsControl.png" />
    <Content Include="SamplePages\ImageBlendBrush\ImageBlendBrush.png" />
    <Content Include="SamplePages\ImageCache\ImageCache.png" />
    <Content Include="SamplePages\ImageEx\ImageEx.png" />
    <Content Include="SamplePages\Implicit Animations\ImplicitAnimations.png" />
    <Content Include="SamplePages\InAppNotification\InAppNotification.png" />
    <Content Include="SamplePages\Incremental Loading Collection\icon.png" />
    <Content Include="SamplePages\LayoutTransformControl\LayoutTransformControl.png" />
    <Content Include="SamplePages\InfiniteCanvas\InfiniteCanvas.png" />
    <Content Include="SamplePages\LinkedIn Service\LinkedInLogo.png" />
    <Content Include="Assets\Helpers.png" />
    <Content Include="SamplePages\LiveTile\LiveTile.png" />
    <Content Include="SamplePages\MarkdownTextBlock\MarkdownTextBlock.png" />
    <Content Include="SamplePages\Loading\Loading.png" />
    <Content Include="SamplePages\MasterDetailsView\MasterDetailsView.png" />
    <Content Include="SamplePages\MasterDetailsView\OneDriveLogo.png" />
    <Content Include="SamplePages\Menu\Menu.png" />
    <Content Include="SamplePages\Microsoft Translator Service\TranslatorService.png" />
    <Content Include="SamplePages\NetworkHelper\NetworkHelper.png" />
    <Content Include="SamplePages\Mouse\MouseCursor.png" />
    <Content Include="SamplePages\OneDrive Service\OneDriveLogo.png" />
    <Content Include="SamplePages\RadialGauge\RadialGauge.png" />
    <Content Include="SamplePages\RadialGradientBrush\RadialGradientBrush.png" />
    <Content Include="SamplePages\RadialProgressBar\RadialProgressBar.png" />
    <Content Include="SamplePages\RemoteDevicePicker\RemoteDevicePicker.png" />
    <Content Include="SamplePages\ItemsReorderAnimation\ItemsReorderAnimation.png" />
    <Content Include="SamplePages\OrbitView\OrbitView.png" />
    <Content Include="SamplePages\ScrollViewerExtensions\ScrollViewerExtensionsCode.bind" />
    <Content Include="SamplePages\StaggeredPanel\StaggeredPanel.png" />
    <Content Include="SamplePages\SystemInformation\SystemInformation.png" />
    <Content Include="SamplePages\TextBoxMask\TextBoxMask.png" />
    <Content Include="SamplePages\TextToolbar\TextToolbar.png" />
    <Content Include="SamplePages\TileControl\Animations.png" />
    <Content Include="SamplePages\TileControl\TileControl.png" />
    <Content Include="SamplePages\PrintHelper\PrintHelper.png" />
    <Content Include="SamplePages\ScrollHeader\ScrollHeader.png" />
    <Content Include="SamplePages\RangeSelector\RangeSelector.png" />
    <Content Include="SamplePages\RotatorTile\RotatorTile.png" />
    <Content Include="SamplePages\Object Storage\ObjectStorage.png" />
    <Content Include="SamplePages\SurfaceDialTextbox\SurfaceDialTextbox.png" />
    <Content Include="SamplePages\TextBoxRegex\TextBoxRegex.png" />
    <Content Include="SamplePages\Toast\Toast.png" />
    <Content Include="SamplePages\Twitter Service\TwitterLogo.png" />
    <Content Include="SamplePages\Twitter Service\TwitterCode.bind" />
    <Content Include="SamplePages\Twitter Service\icon.png" />
    <Content Include="SamplePages\ViewExtensions\ViewExtensions.png" />
    <Content Include="SamplePages\ViewportBehavior\ViewportBehavior.png" />
    <Content Include="SamplePages\Visual Extensions\VisualExtensions.png" />
    <Content Include="SamplePages\Weibo Service\WeiboLogo.png" />
    <Content Include="SamplePages\WrapLayout\WrapLayout.png" />
    <Content Include="SamplePages\WrapPanel\WrapPanel.png" />
    <Content Include="landingPageLinks.json" />
    <Content Include="Assets\mtns.csv">
      <CopyToOutputDirectory>PreserveNewest</CopyToOutputDirectory>
    </Content>
    <None Include=".editorconfig" />
    <Content Include="SamplePages\WeatherLiveTileAndToast\WeatherLiveTileAndToast.png" />
    <Content Include="SamplePages\WeatherLiveTileAndToast\WeatherLiveTileAndToastCode.bind" />
    <Content Include="SamplePages\ImageEx\ImageExCode.bind" />
    <Content Include="SamplePages\RadialGauge\RadialGaugeCode.bind" />
    <Content Include="Assets\Photos\Photos.json" />
    <Content Include="Assets\Photos\OnlinePhotos.json" />
    <Content Include="SamplePages\RangeSelector\RangeSelectorCode.bind" />
    <Content Include="SamplePages\AdaptiveGridView\AdaptiveGridViewCode.bind" />
    <Content Include="SamplePages\samples.json">
      <CopyToOutputDirectory>PreserveNewest</CopyToOutputDirectory>
    </Content>
    <None Include="readme.md" />
    <Content Include="SamplePages\LiveTile\LiveTileCode.bind" />
    <Content Include="SamplePages\Toast\ToastCode.bind" />
    <Content Include="SamplePages\RotatorTile\RotatorTileCode.bind" />
    <Content Include="SamplePages\Expander\ExpanderXaml.bind" />
    <Content Include="SamplePages\BladeView\BladeCode.bind" />
    <Content Include="SamplePages\ScrollHeader\ScrollHeaderCode.bind" />
    <Content Include="SamplePages\GridSplitter\GridSplitter.bind" />
    <Content Include="SamplePages\FadeHeader\FadeHeaderBehaviorCode.bind" />
    <Content Include="SamplePages\FadeHeader\FadeHeaderBehaviorXaml.bind" />
    <Content Include="SamplePages\ImageCache\ImageCacheXaml.bind" />
    <Content Include="SamplePages\LinkedIn Service\LinkedInCode.bind" />
    <Content Include="SamplePages\Incremental Loading Collection\IncrementalLoadingCollectionCode.bind" />
    <Content Include="SamplePages\ImageCache\ImageCacheCode.bind" />
    <Content Include="SamplePages\DropShadowPanel\DropShadowPanelXaml.bind" />
    <Content Include="SamplePages\Object Storage\ObjectStorageCode.bind" />
    <Content Include="SamplePages\BackgroundTaskHelper\BackgroundTaskHelperCode.bind" />
    <Content Include="SamplePages\MasterDetailsView\MasterDetailsView.bind" />
    <Content Include="SamplePages\NetworkHelper\NetworkHelperCode.bind" />
    <Content Include="SamplePages\PrintHelper\PrintHelperCode.bind" />
    <Content Include="SamplePages\SystemInformation\SystemInformationCode.bind" />
    <Content Include="SamplePages\Connected Animations\ConnectedAnimationsCode.bind" />
    <Content Include="SamplePages\Loading\LoadingCode.bind" />
    <Content Include="SamplePages\ItemsReorderAnimation\ItemsReorderAnimation.bind" />
    <Content Include="SamplePages\TextBoxMask\TextBoxMask.bind" />
    <Content Include="SamplePages\TileControl\TileControl.bind">
      <SubType>Designer</SubType>
    </Content>
    <Content Include="SamplePages\SurfaceDialTextbox\SurfaceDialTextboxCode.bind">
      <SubType>Designer</SubType>
    </Content>
    <Content Include="SamplePages\WrapPanel\WrapPanel.bind" />
    <Content Include="SamplePages\MasterDetailsView\MasterDetailsViewCode.bind" />
    <Content Include="SamplePages\Microsoft Translator Service\MicrosoftTranslatorCode.bind" />
    <Content Include="SamplePages\MarkdownTextBlock\MarkdownTextBlock.bind" />
    <Content Include="SamplePages\MarkdownTextBlock\InitialContent.md" />
    <Content Include="SamplePages\AdvancedCollectionView\AdvancedCollectionView.bind" />
    <Content Include="SamplePages\TextBoxRegex\TextBoxRegex.bind" />
    <Content Include="SamplePages\RadialProgressBar\RadialProgressBarCode.bind" />
    <Content Include="SamplePages\MarkdownTextBlock\MarkdownTextBlockCode.bind" />
    <Content Include="SamplePages\ViewExtensions\ViewExtensionsCode.bind">
      <SubType>Designer</SubType>
    </Content>
    <Content Include="SamplePages\Carousel\CarouselCode.bind" />
    <Content Include="SamplePages\AlignmentGrid\AlignmentGridXaml.bind" />
    <Content Include="SamplePages\FocusTracker\FocusTrackerXaml.bind" />
    <Content Include="SamplePages\Visual Extensions\VisualExtensionsCode.bind" />
    <Content Include="SamplePages\TextToolbar\TextToolbarCode.bind" />
    <Content Include="SamplePages\BluetoothLEHelper\BluetoothLEHelperCode.bind" />
    <Content Include="SamplePages\OrbitView\OrbitViewXaml.bind" />
    <Content Include="SamplePages\Menu\Menu.bind" />
    <Content Include="SamplePages\InAppNotification\InAppNotificationCode.bind" />
    <Content Include="SamplePages\InAppNotification\InAppNotificationXaml.bind" />
    <Content Include="SamplePages\ListViewExtensions\ListViewExtensionsCode.bind" />
    <Content Include="SamplePages\Implicit Animations\ImplicitAnimationsCode.bind" />
    <Content Include="SamplePages\DispatcherQueueHelper\DispatcherQueueHelperCode.bind" />
    <Content Include="SamplePages\TextToolbar\TextToolbar.bind" />
    <Content Include="SamplePages\DockPanel\DockPanel.bind">
      <SubType>Designer</SubType>
    </Content>
    <Content Include="SamplePages\UniformGrid\UniformGridXaml.bind" />
    <Content Include="SamplePages\HeaderedItemsControl\HeaderedItemsControlXaml.bind" />
    <Content Include="SamplePages\HeaderedContentControl\HeaderedContentControlXaml.bind" />
    <Content Include="SamplePages\Mouse\MouseCursorPage.bind" />
    <Content Include="SamplePages\FrameworkElementExtensions\FrameworkElementExtensionsCode.bind">
      <SubType>Designer</SubType>
    </Content>
    <Content Include="SamplePages\StaggeredPanel\StaggeredPanel.bind" />
    <Content Include="SamplePages\BackdropBlurBrush\BackdropBlurBrushXaml.bind" />
    <Content Include="SamplePages\BackdropInvertBrush\BackdropInvertBrushXaml.bind" />
    <Content Include="SamplePages\BackdropGammaTransferBrush\BackdropGammaTransferBrushXaml.bind">
      <SubType>Designer</SubType>
    </Content>
    <Content Include="SamplePages\BackdropSepiaBrush\BackdropSepiaBrushXaml.bind">
      <SubType>Designer</SubType>
    </Content>
    <Content Include="SamplePages\BackdropSaturationBrush\BackdropSaturationBrushXaml.bind" />
    <Content Include="SamplePages\ImageBlendBrush\ImageBlendBrushXaml.bind" />
    <Content Include="SamplePages\RadialGradientBrush\RadialGradientBrushXaml.bind">
      <SubType>Designer</SubType>
    </Content>
    <Content Include="SamplePages\CameraPreview\CameraPreviewCode.bind" />
    <Content Include="SamplePages\CameraHelper\CameraHelperCode.bind" />
    <Content Include="SamplePages\LayoutTransformControl\LayoutTransformControlXaml.bind" />
    <Content Include="SamplePages\GazeTracing\GazeTracingXaml.bind">
      <SubType>Designer</SubType>
    </Content>
    <Content Include="SamplePages\PrintHelper\PrintHelperXaml.bind">
      <SubType>Designer</SubType>
    </Content>
    <Content Include="SamplePages\CameraPreview\CameraPreviewXaml.bind" />
    <Content Include="SamplePages\LoginButton\LoginButtonXaml.bind" />
    <Content Include="SamplePages\PeoplePicker\PeoplePickerXaml.bind" />
    <Content Include="SamplePages\PersonView\PersonViewXaml.bind" />
    <Content Include="SamplePages\GazeInteraction\GazeInteractionXaml.bind">
      <SubType>Designer</SubType>
    </Content>
    <Content Include="SamplePages\GazeInteraction\GazeInteractionCode.bind" />
    <Content Include="SamplePages\GazeTracing\GazeTracingCode.bind" />
    <Content Include="SamplePages\InfiniteCanvas\InfiniteCanvas.bind" />
    <Content Include="SamplePages\RemoteDevicePicker\RemoteDevicePickerCode.bind" />
    <Content Include="SamplePages\DataGrid\DataGridCode.bind" />
    <Content Include="SamplePages\ViewportBehavior\ViewportBehaviorCode.bind" />
    <Content Include="SamplePages\Weibo Service\WeiboCode.bind" />
    <Compile Include="Common\TextBlockHyperlinkBehavior.cs" />
    <Compile Include="SamplePages\AutoFocusBehavior\AutoFocusBehaviorPage.xaml.cs">
      <DependentUpon>AutoFocusBehaviorPage.xaml</DependentUpon>
    </Compile>
    <Compile Include="SamplePages\CanvasPathGeometry\GeometryStreamReader.cs" />
    <Compile Include="SamplePages\ColorPicker\ColorPickerButtonPage.xaml.cs">
      <DependentUpon>ColorPickerButtonPage.xaml</DependentUpon>
    </Compile>
    <Compile Include="SamplePages\ColorPicker\ColorPickerPage.xaml.cs">
      <DependentUpon>ColorPickerPage.xaml</DependentUpon>
    </Compile>
    <Compile Include="SamplePages\EnumValuesExtension\EnumValuesExtensionPage.xaml.cs">
      <DependentUpon>EnumValuesExtensionPage.xaml</DependentUpon>
    </Compile>
    <Compile Include="SamplePages\CanvasPathGeometry\CanvasPathGeometryPage.xaml.cs">
      <DependentUpon>CanvasPathGeometryPage.xaml</DependentUpon>
    </Compile>
    <Compile Include="SamplePages\FocusBehavior\FocusBehaviorPage.xaml.cs">
      <DependentUpon>FocusBehaviorPage.xaml</DependentUpon>
    </Compile>
    <Compile Include="SamplePages\TilesBrush\TilesBrushPage.xaml.cs">
      <DependentUpon>TilesBrushPage.xaml</DependentUpon>
    </Compile>
    <Compile Include="SamplePages\Eyedropper\EyedropperPage.xaml.cs">
      <DependentUpon>EyedropperPage.xaml</DependentUpon>
    </Compile>
    <Compile Include="SamplePages\ClipToBounds\ClipToBoundsPage.xaml.cs">
      <DependentUpon>ClipToBoundsPage.xaml</DependentUpon>
    </Compile>
    <Compile Include="SamplePages\ImageEx\ImageExLazyLoadingControl.xaml.cs">
      <DependentUpon>ImageExLazyLoadingControl.xaml</DependentUpon>
    </Compile>
    <Compile Include="SamplePages\IconExtensions\IconExtensionsPage.xaml.cs">
      <DependentUpon>IconExtensionsPage.xaml</DependentUpon>
    </Compile>
    <Compile Include="SamplePages\ObservableGroup\ObservableGroupPage.xaml.cs">
      <DependentUpon>ObservableGroupPage.xaml</DependentUpon>
    </Compile>
    <Compile Include="SamplePages\OnDevice\OnDevicePage.xaml.cs">
      <DependentUpon>OnDevicePage.xaml</DependentUpon>
    </Compile>
    <Compile Include="SamplePages\AcrylicBrush\AcrylicBrushPage.xaml.cs">
      <DependentUpon>AcrylicBrushPage.xaml</DependentUpon>
    </Compile>
    <Compile Include="SamplePages\PipelineBrush\PipelineBrushPage.xaml.cs">
      <DependentUpon>PipelineBrushPage.xaml</DependentUpon>
    </Compile>
    <Compile Include="SamplePages\RemoteDeviceHelper\RemoteDeviceHelperPage.xaml.cs">
      <DependentUpon>RemoteDeviceHelperPage.xaml</DependentUpon>
    </Compile>
    <Compile Include="SamplePages\ImageCropper\AspectRatioConfig.cs" />
    <Compile Include="SamplePages\ImageCropper\ImageCropperPage.xaml.cs">
      <DependentUpon>ImageCropperPage.xaml</DependentUpon>
    </Compile>
    <Compile Include="SamplePages\StaggeredLayout\StaggeredLayoutPage.xaml.cs">
      <DependentUpon>StaggeredLayoutPage.xaml</DependentUpon>
    </Compile>
    <Compile Include="SamplePages\TokenizingTextBox\NameToColorConverter.cs" />
    <Compile Include="SamplePages\TokenizingTextBox\SampleDataType.cs" />
    <Compile Include="SamplePages\TokenizingTextBox\SampleEmailDataType.cs" />
    <Compile Include="SamplePages\TokenizingTextBox\TokenizingTextBoxPage.xaml.cs">
      <DependentUpon>TokenizingTextBoxPage.xaml</DependentUpon>
    </Compile>
    <Compile Include="SamplePages\Triggers\FullScreenModeStateTriggerPage.xaml.cs">
      <DependentUpon>FullScreenModeStateTriggerPage.xaml</DependentUpon>
    </Compile>
    <Compile Include="SamplePages\Triggers\IsNullOrEmptyStateTriggerPage.xaml.cs">
      <DependentUpon>IsNullOrEmptyStateTriggerPage.xaml</DependentUpon>
    </Compile>
    <Compile Include="SamplePages\WrapLayout\WrapLayoutPage.xaml.cs">
      <DependentUpon>WrapLayoutPage.xaml</DependentUpon>
    </Compile>
    <Compile Include="SamplePages\XamlOnlyPage.xaml.cs">
      <DependentUpon>XamlOnlyPage.xaml</DependentUpon>
    </Compile>
    <Compile Include="Shell.Search.cs" />
    <Compile Include="Shell.SamplePicker.cs" />
    <Content Include="SamplePages\ViewportBehavior\ViewportBehaviorXaml.bind" />
    <Content Include="SamplePages\OnDevice\OnDeviceXaml.bind" />
    <Content Include="SamplePages\RemoteDeviceHelper\RemoteDeviceHelperCode.bind" />
    <Content Include="SamplePages\ImageCropper\ImageCropperXaml.bind" />
    <Content Include="SamplePages\ImageCropper\ImageCropperCode.bind" />
    <Content Include="SamplePages\Eyedropper\EyedropperXaml.bind" />
    <Content Include="SamplePages\Eyedropper\EyedropperCode.bind" />
    <Content Include="SamplePages\TokenizingTextBox\TokenizingTextBoxCode.bind" />
    <Content Include="SamplePages\PipelineBrush\PipelineBrushXaml.bind" />
    <Content Include="SamplePages\PipelineBrush\PipelineBrushCode.bind" />
    <Content Include="SamplePages\AcrylicBrush\AcrylicBrushXaml.bind" />
    <Content Include="SamplePages\TilesBrush\TilesBrushXaml.bind" />
    <Content Include="SamplePages\IconExtensions\IconExtensionsXaml.bind" />
    <Content Include="SamplePages\WrapLayout\WrapLayout.bind" />
    <Content Include="SamplePages\ObservableGroup\ObservableGroup.bind" />
    <Content Include="SamplePages\ScrollViewerExtensions\ScrollViewerExtensionsXaml.bind" />
    <Content Include="SamplePages\Triggers\CompareStateTrigger.bind" />
    <Content Include="SamplePages\Triggers\IsEqualStateTrigger.bind" />
    <Content Include="SamplePages\Triggers\FullScreenModeStateTrigger.bind" />
    <Content Include="SamplePages\Triggers\IsNullOrEmptyStateTrigger.bind" />
    <Content Include="SamplePages\Triggers\NetworkConnectionStateTrigger.bind" />
    <Content Include="SamplePages\Triggers\IsNotEqualStateTrigger.bind" />
    <Content Include="SamplePages\Triggers\RegexStateTrigger.bind" />
    <Content Include="SamplePages\Triggers\UserHandPreferenceStateTrigger.bind" />
    <Content Include="SamplePages\Triggers\UserInteractionModeStateTrigger.bind" />
    <Content Include="SamplePages\StaggeredLayout\StaggeredLayout.bind" />
    <Content Include="SamplePages\EnumValuesExtension\EnumValuesExtensionXaml.bind" />
    <Content Include="SamplePages\EnumValuesExtension\EnumValuesExtensionCode.bind" />
    <Content Include="SamplePages\FocusBehavior\FocusBehaviorXaml.bind" />
    <Content Include="SamplePages\AutoFocusBehavior\AutoFocusBehaviorXaml.bind" />
    <Content Include="SamplePages\ColorPicker\ColorPickerXaml.bind" />
    <Content Include="SamplePages\ColorPicker\ColorPickerButtonXaml.bind" />
    <Content Include="SamplePages\Animations\Effects\FadeBehaviorCode.bind" />
    <Content Include="SamplePages\Animations\Effects\FadeBehaviorXaml.bind" />
    <Content Include="SamplePages\Animations\Activities\StartAnimationActivity.bind" />
    <Content Include="SamplePages\Animations\Activities\InvokeActionsActivity.bind" />
    <Content Include="SamplePages\Animations\Behaviors\BlurBehavior.png" />
    <Content Include="SamplePages\Animations\Behaviors\BlurBehaviorCode.bind" />
    <Content Include="SamplePages\Animations\Behaviors\BlurBehaviorXaml.bind" />
    <Content Include="SamplePages\Animations\Behaviors\OffsetBehavior.png" />
    <Content Include="SamplePages\Animations\Behaviors\OffsetBehaviorCode.bind" />
    <Content Include="SamplePages\Animations\Behaviors\OffsetBehaviorXaml.bind" />
    <Content Include="SamplePages\Animations\Behaviors\SaturationBehavior.png" />
    <Content Include="SamplePages\Animations\Behaviors\SaturationBehaviorCode.bind" />
    <Content Include="SamplePages\Animations\Behaviors\SaturationBehaviorXaml.bind" />
    <Content Include="SamplePages\Animations\Behaviors\ScaleBehavior.png" />
    <Content Include="SamplePages\Animations\Behaviors\ScaleBehaviorCode.bind" />
    <Content Include="SamplePages\Animations\Behaviors\ScaleBehaviorXaml.bind" />
    <Content Include="SamplePages\Animations\Behaviors\RotateBehavior.png" />
    <Content Include="SamplePages\Animations\Behaviors\RotateBehaviorCode.bind" />
    <Content Include="SamplePages\Animations\Behaviors\RotateBehaviorXaml.bind" />
    <Content Include="SamplePages\Animations\Effects\EffectAnimations.bind" />
    <Content Include="SamplePages\VisualEffectFactory\VisualEffectFactory.bind" />
  </ItemGroup>
  <ItemGroup>
    <Compile Include="App.xaml.cs">
      <DependentUpon>App.xaml</DependentUpon>
    </Compile>
    <Compile Include="Common\DoubleTopThicknessConverter.cs" />
    <Compile Include="Common\ThicknessConverter.cs" />
    <Compile Include="Common\AnalyticsVersionInfoExtensions.cs" />
    <Compile Include="Common\BoolStringConverter.cs" />
    <Compile Include="Common\Constants.cs" />
    <Compile Include="Common\DelegateCommand{T}.cs" />
    <Compile Include="Common\TimeSpanConverter.cs" />
    <Compile Include="Common\EnumConverter.cs" />
    <Compile Include="Common\SampleCommand.cs" />
    <Compile Include="Common\SolidColorBrushConverter.cs" />
    <Compile Include="Common\DelegateCommand.cs" />
    <Compile Include="Common\Tools.cs" />
    <Compile Include="Controls\SampleAppMarkdownRenderer.cs" />
    <Compile Include="Controls\XamlCodeEditor.xaml.cs">
      <DependentUpon>XamlCodeEditor.xaml</DependentUpon>
    </Compile>
    <Compile Include="Data\DataGridDataItem.cs" />
    <Compile Include="Data\DataGridDataSource.cs" />
    <Compile Include="Data\GitHub.cs" />
    <Compile Include="Controls\XamlExceptionRange.cs" />
    <Compile Include="Controls\XamlRenderService.cs" />
    <Compile Include="Data\PhotoDataItemWithDimension.cs" />
    <Compile Include="Models\Email.cs" />
    <Compile Include="Models\GitHubRelease.cs" />
    <Compile Include="Models\LandingPageLinks.cs" />
    <Compile Include="Models\LandingPageResource.cs" />
    <Compile Include="Models\LandingPageLink.cs" />
    <Compile Include="Models\PaneState.cs" />
    <Compile Include="SamplePages\UniformGrid\UniformGridPage.xaml.cs">
      <DependentUpon>UniformGridPage.xaml</DependentUpon>
    </Compile>
    <Compile Include="Models\PropertyDescriptor\ThicknessPropertyOptions.cs" />
    <Compile Include="Models\ThemeChangedArgs.cs" />
    <Compile Include="Pages\SampleController.xaml.cs">
      <DependentUpon>SampleController.xaml</DependentUpon>
    </Compile>
    <Compile Include="SamplePages\PeoplePicker\PeoplePickerPage.xaml.cs">
      <DependentUpon>PeoplePickerPage.xaml</DependentUpon>
    </Compile>
    <Compile Include="SamplePages\PersonView\PersonViewPage.xaml.cs">
      <DependentUpon>PersonViewPage.xaml</DependentUpon>
    </Compile>
    <Compile Include="SamplePages\AdvancedCollectionView\AdvancedCollectionViewPage.xaml.cs">
      <DependentUpon>AdvancedCollectionViewPage.xaml</DependentUpon>
    </Compile>
    <Compile Include="SamplePages\BackdropGammaTransferBrush\BackdropGammaTransferBrushPage.xaml.cs">
      <DependentUpon>BackdropGammaTransferBrushPage.xaml</DependentUpon>
    </Compile>
    <Compile Include="SamplePages\BackdropInvertBrush\BackdropInvertBrushPage.xaml.cs">
      <DependentUpon>BackdropInvertBrushPage.xaml</DependentUpon>
    </Compile>
    <Compile Include="SamplePages\BackdropSaturationBrush\BackdropSaturationBrushPage.xaml.cs">
      <DependentUpon>BackdropSaturationBrushPage.xaml</DependentUpon>
    </Compile>
    <Compile Include="SamplePages\BackdropSepiaBrush\BackdropSepiaBrushPage.xaml.cs">
      <DependentUpon>BackdropSepiaBrushPage.xaml</DependentUpon>
    </Compile>
    <Compile Include="SamplePages\BluetoothLEHelper\BluetoothLEHelperPage.xaml.cs">
      <DependentUpon>BluetoothLEHelperPage.xaml</DependentUpon>
    </Compile>
    <Compile Include="Common\IXamlRenderListener.cs" />
    <Compile Include="SamplePages\CameraPreview\CameraPreviewPage.xaml.cs">
      <DependentUpon>CameraPreviewPage.xaml</DependentUpon>
    </Compile>
    <Compile Include="SamplePages\CameraHelper\CameraHelperPage.xaml.cs">
      <DependentUpon>CameraHelperPage.xaml</DependentUpon>
    </Compile>
    <Compile Include="SamplePages\Connected Animations\ConnectedAnimationsPage.xaml.cs">
      <DependentUpon>ConnectedAnimationsPage.xaml</DependentUpon>
    </Compile>
    <Compile Include="SamplePages\Connected Animations\Pages\FirstPage.xaml.cs">
      <DependentUpon>FirstPage.xaml</DependentUpon>
    </Compile>
    <Compile Include="SamplePages\Connected Animations\Pages\SecondPage.xaml.cs">
      <DependentUpon>SecondPage.xaml</DependentUpon>
    </Compile>
    <Compile Include="SamplePages\Connected Animations\Pages\ThirdPage.xaml.cs">
      <DependentUpon>ThirdPage.xaml</DependentUpon>
    </Compile>
    <Compile Include="SamplePages\BackdropBlurBrush\BackdropBlurBrushPage.xaml.cs">
      <DependentUpon>BackdropBlurBrushPage.xaml</DependentUpon>
    </Compile>
    <Compile Include="SamplePages\LoginButton\LoginButtonPage.xaml.cs">
      <DependentUpon>LoginButtonPage.xaml</DependentUpon>
    </Compile>
    <Compile Include="SamplePages\DataGrid\DataGridPage.xaml.cs">
      <DependentUpon>DataGridPage.xaml</DependentUpon>
    </Compile>
    <Compile Include="SamplePages\FrameworkElementExtensions\FrameworkElementExtensionsPage.xaml.cs" />
    <Compile Include="SamplePages\GazeInteraction\GazeInteractionPage.xaml.cs">
      <DependentUpon>GazeInteractionPage.xaml</DependentUpon>
    </Compile>
    <Compile Include="SamplePages\GazeTracing\GazeTracingPage.xaml.cs">
      <DependentUpon>GazeTracingPage.xaml</DependentUpon>
    </Compile>
    <Compile Include="SamplePages\ImageBlendBrush\ImageBlendBrushPage.xaml.cs">
      <DependentUpon>ImageBlendBrushPage.xaml</DependentUpon>
    </Compile>
    <Compile Include="SamplePages\Implicit Animations\ImplicitAnimationsPage.xaml.cs">
      <DependentUpon>ImplicitAnimationsPage.xaml</DependentUpon>
    </Compile>
    <Compile Include="SamplePages\DockPanel\DockPanelPage.xaml.cs">
      <DependentUpon>DockPanelPage.xaml</DependentUpon>
    </Compile>
    <Compile Include="SamplePages\HeaderedContentControl\HeaderedContentControlPage.xaml.cs">
      <DependentUpon>HeaderedContentControlPage.xaml</DependentUpon>
    </Compile>
    <Compile Include="SamplePages\HeaderedItemsControl\HeaderedItemsControlPage.xaml.cs">
      <DependentUpon>HeaderedItemsControlPage.xaml</DependentUpon>
    </Compile>
    <Compile Include="SamplePages\InAppNotification\InAppNotificationPage.xaml.cs">
      <DependentUpon>InAppNotificationPage.xaml</DependentUpon>
    </Compile>
    <Compile Include="SamplePages\LayoutTransformControl\LayoutTransformControlPage.xaml.cs">
      <DependentUpon>LayoutTransformControlPage.xaml</DependentUpon>
    </Compile>
    <Compile Include="SamplePages\InfiniteCanvas\InfiniteCanvasPage.xaml.cs">
      <DependentUpon>InfiniteCanvasPage.xaml</DependentUpon>
    </Compile>
    <Compile Include="SamplePages\ListViewExtensions\ListViewExtensionsPage.xaml.cs">
      <DependentUpon>ListViewExtensionsPage.xaml</DependentUpon>
    </Compile>
    <Compile Include="SamplePages\MarkdownParser\MarkdownParserPage.xaml.cs">
      <DependentUpon>MarkdownParserPage.xaml</DependentUpon>
    </Compile>
    <Compile Include="SamplePages\Menu\Commands\VsCommands.cs" />
    <Compile Include="SamplePages\Menu\MenuPage.xaml.cs">
      <DependentUpon>MenuPage.xaml</DependentUpon>
    </Compile>
    <Compile Include="SamplePages\Mouse\MouseCursorPage.xaml.cs">
      <DependentUpon>MouseCursorPage.xaml</DependentUpon>
    </Compile>
    <Compile Include="SamplePages\NetworkHelper\NetworkHelperPage.xaml.cs">
      <DependentUpon>NetworkHelperPage.xaml</DependentUpon>
    </Compile>
    <Compile Include="SamplePages\FocusTracker\FocusTrackerPage.xaml.cs">
      <DependentUpon>FocusTrackerPage.xaml</DependentUpon>
    </Compile>
    <Compile Include="SamplePages\BackgroundTaskHelper\TestBackgroundTask.cs" />
    <Compile Include="SamplePages\RemoteDevicePicker\RemoteDevicePickerControlPage.xaml.cs">
      <DependentUpon>RemoteDevicePickerControlPage.xaml</DependentUpon>
    </Compile>
    <Compile Include="SamplePages\RadialGradientBrush\RadialGradientBrushPage.xaml.cs">
      <DependentUpon>RadialGradientBrushPage.xaml</DependentUpon>
    </Compile>
    <Compile Include="SamplePages\ScrollViewerExtensions\ScrollViewerExtensionsPage.xaml.cs">
      <DependentUpon>ScrollViewerExtensionsPage.xaml</DependentUpon>
    </Compile>
    <Compile Include="SamplePages\StaggeredPanel\StaggeredPanelPage.xaml.cs">
      <DependentUpon>StaggeredPanelPage.xaml</DependentUpon>
    </Compile>
    <Compile Include="SamplePages\StringExtensions\StringExtensionsPage.xaml.cs">
      <DependentUpon>StringExtensionsPage.xaml</DependentUpon>
    </Compile>
    <Compile Include="SamplePages\TextToolbar\SampleFormatter.cs" />
    <Compile Include="SamplePages\TextToolbar\TextToolbarPage.xaml.cs">
      <DependentUpon>TextToolbarPage.xaml</DependentUpon>
    </Compile>
    <Compile Include="SamplePages\OrbitView\OrbitViewPage.xaml.cs">
      <DependentUpon>OrbitViewPage.xaml</DependentUpon>
    </Compile>
    <Compile Include="SamplePages\ThemeListener\ThemeListenerPage.xaml.cs">
      <DependentUpon>ThemeListenerPage.xaml</DependentUpon>
    </Compile>
    <Compile Include="SamplePages\ViewExtensions\ViewExtensionsPage.xaml.cs">
      <DependentUpon>ViewExtensionsPage.xaml</DependentUpon>
    </Compile>
    <Compile Include="SamplePages\Carousel\CarouselPage.xaml.cs">
      <DependentUpon>CarouselPage.xaml</DependentUpon>
    </Compile>
    <Compile Include="SamplePages\BackgroundTaskHelper\BackgroundTaskHelperPage.xaml.cs">
      <DependentUpon>BackgroundTaskHelperPage.xaml</DependentUpon>
    </Compile>
    <Compile Include="SamplePages\DispatcherQueueHelper\DispatcherQueueHelperPage.xaml.cs">
      <DependentUpon>DispatcherQueueHelperPage.xaml</DependentUpon>
    </Compile>
    <Compile Include="SamplePages\DropShadowPanel\DropShadowPanelPage.xaml.cs">
      <DependentUpon>DropShadowPanelPage.xaml</DependentUpon>
    </Compile>
    <Compile Include="SamplePages\Expander\ExpanderPage.xaml.cs">
      <DependentUpon>ExpanderPage.xaml</DependentUpon>
    </Compile>
    <Compile Include="Controls\CodeRenderer.cs" />
    <Compile Include="Controls\PropertyControl.xaml.cs">
      <DependentUpon>PropertyControl.xaml</DependentUpon>
    </Compile>
    <Compile Include="Data\PhotoDataItem.cs" />
    <Compile Include="Data\PhotosDataSource.cs" />
    <Compile Include="Models\Item.cs" />
    <Compile Include="Models\PropertyDescriptor\SliderPropertyOptions.cs" />
    <Compile Include="Models\PropertyDescriptor\ValueHolder.cs" />
    <Compile Include="Models\PropertyDescriptor\PropertyOptions.cs" />
    <Compile Include="Models\PropertyDescriptor\PropertyKind.cs" />
    <Compile Include="Models\PropertyDescriptor\PropertyDescriptor.cs" />
    <Compile Include="Common\BindableBase.cs" />
    <Compile Include="SamplePages\BladeView\BladePage.xaml.cs">
      <DependentUpon>BladePage.xaml</DependentUpon>
    </Compile>
    <Compile Include="SamplePages\AlignmentGrid\AlignmentGridPage.xaml.cs">
      <DependentUpon>AlignmentGridPage.xaml</DependentUpon>
    </Compile>
    <Compile Include="SamplePages\MarkdownTextBlock\MarkdownTextBlockPage.xaml.cs">
      <DependentUpon>MarkdownTextBlockPage.xaml</DependentUpon>
    </Compile>
    <Compile Include="SamplePages\Microsoft Translator Service\MicrosoftTranslatorPage.xaml.cs">
      <DependentUpon>MicrosoftTranslatorPage.xaml</DependentUpon>
    </Compile>
    <Compile Include="SamplePages\TileControl\TileControlPage.xaml.cs">
      <DependentUpon>TileControlPage.xaml</DependentUpon>
    </Compile>
    <Compile Include="SamplePages\RadialProgressBar\RadialProgressBarPage.xaml.cs">
      <DependentUpon>RadialProgressBarPage.xaml</DependentUpon>
    </Compile>
    <Compile Include="SamplePages\ScrollHeader\ScrollHeaderPage.xaml.cs">
      <DependentUpon>ScrollHeaderPage.xaml</DependentUpon>
    </Compile>
    <Compile Include="SamplePages\GridSplitter\GridSplitterPage.xaml.cs">
      <DependentUpon>GridSplitterPage.xaml</DependentUpon>
    </Compile>
    <Compile Include="SamplePages\FadeHeader\FadeHeaderBehaviorPage.xaml.cs">
      <DependentUpon>FadeHeaderBehaviorPage.xaml</DependentUpon>
    </Compile>
    <Compile Include="SamplePages\Incremental Loading Collection\IncrementalLoadingCollectionPage.xaml.cs">
      <DependentUpon>IncrementalLoadingCollectionPage.xaml</DependentUpon>
    </Compile>
    <Compile Include="SamplePages\Incremental Loading Collection\PeopleSource.cs" />
    <Compile Include="SamplePages\Incremental Loading Collection\Person.cs" />
    <Compile Include="SamplePages\LinkedIn Service\LinkedInPage.xaml.cs">
      <DependentUpon>LinkedInPage.xaml</DependentUpon>
    </Compile>
    <Compile Include="SamplePages\Loading\LoadingPage.xaml.cs">
      <DependentUpon>LoadingPage.xaml</DependentUpon>
    </Compile>
    <Compile Include="SamplePages\MasterDetailsView\MasterDetailsViewPage.xaml.cs">
      <DependentUpon>MasterDetailsViewPage.xaml</DependentUpon>
    </Compile>
    <Compile Include="SamplePages\ImageCache\ImageCachePage.xaml.cs">
      <DependentUpon>ImageCachePage.xaml</DependentUpon>
    </Compile>
    <Compile Include="SamplePages\PrintHelper\PrintHelperPage.xaml.cs">
      <DependentUpon>PrintHelperPage.xaml</DependentUpon>
    </Compile>
    <Compile Include="SamplePages\ItemsReorderAnimation\ItemsReorderAnimationPage.xaml.cs">
      <DependentUpon>ItemsReorderAnimationPage.xaml</DependentUpon>
    </Compile>
    <Compile Include="SamplePages\RotatorTile\RotatorTilePage.xaml.cs">
      <DependentUpon>RotatorTilePage.xaml</DependentUpon>
    </Compile>
    <Compile Include="SamplePages\LiveTile\LiveTilePage.xaml.cs">
      <DependentUpon>LiveTilePage.xaml</DependentUpon>
    </Compile>
    <Compile Include="SamplePages\Object Storage\ObjectStoragePage.xaml.cs">
      <DependentUpon>ObjectStoragePage.xaml</DependentUpon>
    </Compile>
    <Compile Include="SamplePages\SurfaceDialTextbox\SurfaceDialTextboxPage.xaml.cs">
      <DependentUpon>SurfaceDialTextboxPage.xaml</DependentUpon>
    </Compile>
    <Compile Include="SamplePages\SystemInformation\SystemInformationPage.xaml.cs">
      <DependentUpon>SystemInformationPage.xaml</DependentUpon>
    </Compile>
    <Compile Include="SamplePages\TextBoxMask\TextBoxMaskPage.xaml.cs">
      <DependentUpon>TextBoxMaskPage.xaml</DependentUpon>
    </Compile>
    <Compile Include="SamplePages\TextBoxRegex\TextBoxRegexPage.xaml.cs">
      <DependentUpon>TextBoxRegexPage.xaml</DependentUpon>
    </Compile>
    <Compile Include="SamplePages\Toast\ToastPage.xaml.cs">
      <DependentUpon>ToastPage.xaml</DependentUpon>
    </Compile>
    <Compile Include="SamplePages\Twitter Service\TwitterPage.xaml.cs">
      <DependentUpon>TwitterPage.xaml</DependentUpon>
    </Compile>
    <Compile Include="SamplePages\ImageEx\ImageExPage.xaml.cs">
      <DependentUpon>ImageExPage.xaml</DependentUpon>
    </Compile>
    <Compile Include="SamplePages\Twitter Service\TwitterTemplateSelector.cs" />
    <Compile Include="SamplePages\ViewportBehavior\ViewportBehaviorPage.xaml.cs">
      <DependentUpon>ViewportBehaviorPage.xaml</DependentUpon>
    </Compile>
    <Compile Include="SamplePages\Visual Extensions\VisualExtensionsPage.xaml.cs">
      <DependentUpon>VisualExtensionsPage.xaml</DependentUpon>
    </Compile>
    <Compile Include="SamplePages\WeatherLiveTileAndToast\WeatherLiveTileAndToastPage.xaml.cs">
      <DependentUpon>WeatherLiveTileAndToastPage.xaml</DependentUpon>
    </Compile>
    <Compile Include="SamplePages\RadialGauge\RadialGaugePage.xaml.cs">
      <DependentUpon>RadialGaugePage.xaml</DependentUpon>
    </Compile>
    <Compile Include="SamplePages\RangeSelector\RangeSelectorPage.xaml.cs">
      <DependentUpon>RangeSelectorPage.xaml</DependentUpon>
    </Compile>
    <Compile Include="SamplePages\Weibo Service\WeiboPage.xaml.cs">
      <DependentUpon>WeiboPage.xaml</DependentUpon>
    </Compile>
    <Compile Include="SamplePages\WrapPanel\WrapPanelPage.xaml.cs">
      <DependentUpon>WrapPanelPage.xaml</DependentUpon>
    </Compile>
    <Compile Include="Shell.xaml.cs">
      <DependentUpon>Shell.xaml</DependentUpon>
    </Compile>
    <Compile Include="Models\Option.cs" />
    <Compile Include="Models\SampleCategory.cs" />
    <Compile Include="Models\Sample.cs" />
    <Compile Include="Models\Samples.cs" />
    <Compile Include="Pages\About.xaml.cs">
      <DependentUpon>About.xaml</DependentUpon>
    </Compile>
    <Compile Include="SamplePages\AdaptiveGridView\AdaptiveGridViewPage.xaml.cs">
      <DependentUpon>AdaptiveGridViewPage.xaml</DependentUpon>
    </Compile>
    <Compile Include="Properties\AssemblyInfo.cs" />
    <Compile Include="Styles\ThemeInjector.cs" />
    <Compile Include="TrackingManager.cs" />
  </ItemGroup>
  <ItemGroup>
    <AppxManifest Include="Package.appxmanifest">
      <SubType>Designer</SubType>
    </AppxManifest>
  </ItemGroup>
  <ItemGroup>
    <Content Include="Properties\Default.rd.xml" />
  </ItemGroup>
  <ItemGroup>
    <ApplicationDefinition Include="App.xaml">
      <Generator>MSBuild:Compile</Generator>
      <SubType>Designer</SubType>
    </ApplicationDefinition>
    <Page Include="Controls\CodeRenderer.xaml">
      <Generator>MSBuild:Compile</Generator>
      <SubType>Designer</SubType>
    </Page>
    <Page Include="Controls\PropertyControl.xaml">
      <SubType>Designer</SubType>
      <Generator>MSBuild:Compile</Generator>
    </Page>
    <Page Include="Controls\XamlCodeEditor.xaml">
      <SubType>Designer</SubType>
      <Generator>MSBuild:Compile</Generator>
    </Page>
    <Page Include="Pages\SampleController.xaml">
      <SubType>Designer</SubType>
      <Generator>MSBuild:Compile</Generator>
    </Page>
    <Page Include="SamplePages\AutoFocusBehavior\AutoFocusBehaviorPage.xaml">
      <SubType>Designer</SubType>
      <Generator>MSBuild:Compile</Generator>
    </Page>
    <Page Include="SamplePages\ColorPicker\ColorPickerButtonPage.xaml">
      <Generator>MSBuild:Compile</Generator>
      <SubType>Designer</SubType>
    </Page>
    <Page Include="SamplePages\ColorPicker\ColorPickerPage.xaml">
      <Generator>MSBuild:Compile</Generator>
      <SubType>Designer</SubType>
    </Page>
    <Page Include="SamplePages\EnumValuesExtension\EnumValuesExtensionPage.xaml">
      <Generator>MSBuild:Compile</Generator>
      <SubType>Designer</SubType>
    </Page>
    <Page Include="SamplePages\FocusBehavior\FocusBehaviorPage.xaml">
      <Generator>MSBuild:Compile</Generator>
      <SubType>Designer</SubType>
    </Page>
<<<<<<< HEAD
    <Content Include="SamplePages\TabbedCommandBar\TabbedCommandBar.bind">
      <SubType>Designer</SubType>
    </Content>
=======
    <Page Include="SamplePages\CanvasPathGeometry\CanvasPathGeometryPage.xaml">
      <SubType>Designer</SubType>
      <Generator>MSBuild:Compile</Generator>
    </Page>
>>>>>>> 1ba23218
    <Page Include="SamplePages\TilesBrush\TilesBrushPage.xaml">
      <Generator>MSBuild:Compile</Generator>
      <SubType>Designer</SubType>
    </Page>
    <Page Include="SamplePages\Eyedropper\EyedropperPage.xaml">
      <SubType>Designer</SubType>
      <Generator>MSBuild:Compile</Generator>
    </Page>
    <Content Include="SamplePages\ClipToBounds\ClipToBoundsCode.bind">
      <SubType>Designer</SubType>
    </Content>
    <Page Include="SamplePages\ClipToBounds\ClipToBoundsPage.xaml">
      <SubType>Designer</SubType>
      <Generator>MSBuild:Compile</Generator>
    </Page>
    <Page Include="SamplePages\ImageEx\ImageExLazyLoadingControl.xaml">
      <SubType>Designer</SubType>
      <Generator>MSBuild:Compile</Generator>
    </Page>
    <Page Include="SamplePages\IconExtensions\IconExtensionsPage.xaml">
      <Generator>MSBuild:Compile</Generator>
      <SubType>Designer</SubType>
    </Page>
    <Page Include="SamplePages\ObservableGroup\ObservableGroupPage.xaml">
      <SubType>Designer</SubType>
      <Generator>MSBuild:Compile</Generator>
    </Page>
    <Page Include="SamplePages\OnDevice\OnDevicePage.xaml">
      <Generator>MSBuild:Compile</Generator>
      <SubType>Designer</SubType>
    </Page>
    <Page Include="SamplePages\AcrylicBrush\AcrylicBrushPage.xaml">
      <Generator>MSBuild:Compile</Generator>
      <SubType>Designer</SubType>
    </Page>
    <Page Include="SamplePages\PipelineBrush\PipelineBrushPage.xaml">
      <SubType>Designer</SubType>
      <Generator>MSBuild:Compile</Generator>
    </Page>
    <Page Include="SamplePages\RemoteDeviceHelper\RemoteDeviceHelperPage.xaml">
      <SubType>Designer</SubType>
      <Generator>MSBuild:Compile</Generator>
    </Page>
    <Page Include="SamplePages\ImageCropper\ImageCropperPage.xaml">
      <SubType>Designer</SubType>
      <Generator>MSBuild:Compile</Generator>
    </Page>
    <Page Include="SamplePages\StaggeredLayout\StaggeredLayoutPage.xaml">
      <SubType>Designer</SubType>
      <Generator>MSBuild:Compile</Generator>
    </Page>
    <Page Include="SamplePages\PeoplePicker\PeoplePickerPage.xaml">
      <Generator>MSBuild:Compile</Generator>
      <SubType>Designer</SubType>
    </Page>
    <Page Include="SamplePages\PersonView\PersonViewPage.xaml">
      <Generator>MSBuild:Compile</Generator>
      <SubType>Designer</SubType>
    </Page>
    <Page Include="SamplePages\BackdropGammaTransferBrush\BackdropGammaTransferBrushPage.xaml">
      <Generator>MSBuild:Compile</Generator>
      <SubType>Designer</SubType>
    </Page>
    <Page Include="SamplePages\BackdropInvertBrush\BackdropInvertBrushPage.xaml">
      <Generator>MSBuild:Compile</Generator>
      <SubType>Designer</SubType>
    </Page>
    <Page Include="SamplePages\BackdropSaturationBrush\BackdropSaturationBrushPage.xaml">
      <Generator>MSBuild:Compile</Generator>
      <SubType>Designer</SubType>
    </Page>
    <Page Include="SamplePages\BackdropSepiaBrush\BackdropSepiaBrushPage.xaml">
      <Generator>MSBuild:Compile</Generator>
      <SubType>Designer</SubType>
    </Page>
    <Page Include="SamplePages\CameraPreview\CameraPreviewPage.xaml">
      <Generator>MSBuild:Compile</Generator>
      <SubType>Designer</SubType>
    </Page>
    <Page Include="SamplePages\CameraHelper\CameraHelperPage.xaml">
      <Generator>MSBuild:Compile</Generator>
      <SubType>Designer</SubType>
    </Page>
    <Page Include="SamplePages\TokenizingTextBox\TokenizingTextBoxPage.xaml">
      <SubType>Designer</SubType>
      <Generator>MSBuild:Compile</Generator>
    </Page>
    <Content Include="SamplePages\TokenizingTextBox\TokenizingTextBoxXaml.bind">
      <SubType>Designer</SubType>
      <Generator>MSBuild:Compile</Generator>
    </Content>
    <Page Include="SamplePages\Triggers\FullScreenModeStateTriggerPage.xaml">
      <Generator>MSBuild:Compile</Generator>
      <SubType>Designer</SubType>
    </Page>
    <Page Include="SamplePages\Triggers\IsNullOrEmptyStateTriggerPage.xaml">
      <Generator>MSBuild:Compile</Generator>
      <SubType>Designer</SubType>
    </Page>
    <Page Include="SamplePages\UniformGrid\UniformGridPage.xaml">
      <Generator>MSBuild:Compile</Generator>
      <SubType>Designer</SubType>
    </Page>
    <Page Include="SamplePages\Carousel\CarouselPage.xaml">
      <Generator>MSBuild:Compile</Generator>
      <SubType>Designer</SubType>
    </Page>
    <Page Include="SamplePages\AdvancedCollectionView\AdvancedCollectionViewPage.xaml">
      <SubType>Designer</SubType>
      <Generator>MSBuild:Compile</Generator>
    </Page>
    <Page Include="SamplePages\BluetoothLEHelper\BluetoothLEHelperPage.xaml">
      <SubType>Designer</SubType>
      <Generator>MSBuild:Compile</Generator>
    </Page>
    <Page Include="SamplePages\Connected Animations\ConnectedAnimationsPage.xaml">
      <SubType>Designer</SubType>
      <Generator>MSBuild:Compile</Generator>
    </Page>
    <Page Include="SamplePages\Connected Animations\Pages\FirstPage.xaml">
      <Generator>MSBuild:Compile</Generator>
      <SubType>Designer</SubType>
    </Page>
    <Page Include="SamplePages\Connected Animations\Pages\SecondPage.xaml">
      <Generator>MSBuild:Compile</Generator>
      <SubType>Designer</SubType>
    </Page>
    <Page Include="SamplePages\Connected Animations\Pages\ThirdPage.xaml">
      <Generator>MSBuild:Compile</Generator>
      <SubType>Designer</SubType>
    </Page>
    <Page Include="SamplePages\DataGrid\DataGridPage.xaml">
      <SubType>Designer</SubType>
      <Generator>MSBuild:Compile</Generator>
    </Page>
    <Page Include="SamplePages\DockPanel\DockPanelPage.xaml">
      <SubType>Designer</SubType>
      <Generator>MSBuild:Compile</Generator>
    </Page>
    <Page Include="SamplePages\BackdropBlurBrush\BackdropBlurBrushPage.xaml">
      <Generator>MSBuild:Compile</Generator>
      <SubType>Designer</SubType>
    </Page>
    <Page Include="SamplePages\LoginButton\LoginButtonPage.xaml">
      <Generator>MSBuild:Compile</Generator>
      <SubType>Designer</SubType>
    </Page>
    <Page Include="SamplePages\FocusTracker\FocusTrackerPage.xaml">
      <Generator>MSBuild:Compile</Generator>
      <SubType>Designer</SubType>
    </Page>
    <Page Include="SamplePages\FrameworkElementExtensions\FrameworkElementExtensionsPage.xaml">
      <Generator>MSBuild:Compile</Generator>
      <SubType>Designer</SubType>
    </Page>
    <Page Include="SamplePages\GazeInteraction\GazeInteractionPage.xaml">
      <Generator>MSBuild:Compile</Generator>
      <SubType>Designer</SubType>
    </Page>
    <Page Include="SamplePages\GazeTracing\GazeTracingPage.xaml">
      <SubType>Designer</SubType>
      <Generator>MSBuild:Compile</Generator>
    </Page>
    <Page Include="SamplePages\HeaderedContentControl\HeaderedContentControlPage.xaml">
      <SubType>Designer</SubType>
      <Generator>MSBuild:Compile</Generator>
    </Page>
    <Page Include="SamplePages\HeaderedItemsControl\HeaderedItemsControlPage.xaml">
      <SubType>Designer</SubType>
      <Generator>MSBuild:Compile</Generator>
    </Page>
    <Page Include="SamplePages\ImageBlendBrush\ImageBlendBrushPage.xaml">
      <Generator>MSBuild:Compile</Generator>
      <SubType>Designer</SubType>
    </Page>
    <Page Include="SamplePages\Implicit Animations\ImplicitAnimationsPage.xaml">
      <SubType>Designer</SubType>
      <Generator>MSBuild:Compile</Generator>
    </Page>
    <Page Include="SamplePages\InAppNotification\InAppNotificationPage.xaml">
      <SubType>Designer</SubType>
      <Generator>MSBuild:Compile</Generator>
    </Page>
    <Page Include="SamplePages\LayoutTransformControl\LayoutTransformControlPage.xaml">
      <SubType>Designer</SubType>
      <Generator>MSBuild:Compile</Generator>
    </Page>
    <Page Include="SamplePages\InfiniteCanvas\InfiniteCanvasPage.xaml">
      <SubType>Designer</SubType>
      <Generator>MSBuild:Compile</Generator>
    </Page>
    <Page Include="SamplePages\MarkdownParser\MarkdownParserPage.xaml">
      <SubType>Designer</SubType>
      <Generator>MSBuild:Compile</Generator>
    </Page>
    <Page Include="SamplePages\Mouse\MouseCursorPage.xaml">
      <Generator>MSBuild:Compile</Generator>
      <SubType>Designer</SubType>
    </Page>
    <Page Include="SamplePages\RadialGradientBrush\RadialGradientBrushPage.xaml">
      <Generator>MSBuild:Compile</Generator>
      <SubType>Designer</SubType>
    </Page>
    <Page Include="SamplePages\RemoteDevicePicker\RemoteDevicePickerControlPage.xaml">
      <SubType>Designer</SubType>
      <Generator>MSBuild:Compile</Generator>
    </Page>
    <Page Include="SamplePages\ScrollViewerExtensions\ScrollViewerExtensionsPage.xaml">
      <SubType>Designer</SubType>
      <Generator>MSBuild:Compile</Generator>
    </Page>
    <Page Include="SamplePages\StaggeredPanel\StaggeredPanelPage.xaml">
      <SubType>Designer</SubType>
      <Generator>MSBuild:Compile</Generator>
    </Page>
    <Page Include="SamplePages\StringExtensions\StringExtensionsPage.xaml">
      <SubType>Designer</SubType>
      <Generator>MSBuild:Compile</Generator>
    </Page>
    <Page Include="SamplePages\TextToolbar\TextToolbarPage.xaml">
      <Generator>MSBuild:Compile</Generator>
      <SubType>Designer</SubType>
    </Page>
    <Page Include="SamplePages\ListViewExtensions\ListViewExtensionsPage.xaml">
      <SubType>Designer</SubType>
      <Generator>MSBuild:Compile</Generator>
    </Page>
    <Page Include="SamplePages\Menu\MenuPage.xaml">
      <Generator>MSBuild:Compile</Generator>
      <SubType>Designer</SubType>
    </Page>
    <Page Include="SamplePages\OrbitView\OrbitViewPage.xaml">
      <SubType>Designer</SubType>
      <Generator>MSBuild:Compile</Generator>
    </Page>
    <Page Include="SamplePages\ThemeListener\ThemeListenerPage.xaml">
      <SubType>Designer</SubType>
      <Generator>MSBuild:Compile</Generator>
    </Page>
    <Page Include="SamplePages\ViewExtensions\ViewExtensionsPage.xaml">
      <Generator>MSBuild:Compile</Generator>
      <SubType>Designer</SubType>
    </Page>
    <Page Include="SamplePages\NetworkHelper\NetworkHelperPage.xaml">
      <Generator>MSBuild:Compile</Generator>
      <SubType>Designer</SubType>
    </Page>
    <Page Include="SamplePages\BackgroundTaskHelper\BackgroundTaskHelperPage.xaml">
      <SubType>Designer</SubType>
      <Generator>MSBuild:Compile</Generator>
    </Page>
    <Page Include="SamplePages\DispatcherQueueHelper\DispatcherQueueHelperPage.xaml">
      <SubType>Designer</SubType>
      <Generator>MSBuild:Compile</Generator>
    </Page>
    <Page Include="SamplePages\BladeView\BladePage.xaml">
      <SubType>Designer</SubType>
      <Generator>MSBuild:Compile</Generator>
    </Page>
    <Page Include="SamplePages\AlignmentGrid\AlignmentGridPage.xaml">
      <Generator>MSBuild:Compile</Generator>
      <SubType>Designer</SubType>
    </Page>
    <Page Include="SamplePages\MarkdownTextBlock\MarkdownTextBlockPage.xaml">
      <SubType>Designer</SubType>
      <Generator>MSBuild:Compile</Generator>
    </Page>
    <Page Include="SamplePages\Expander\ExpanderPage.xaml">
      <Generator>MSBuild:Compile</Generator>
      <SubType>Designer</SubType>
    </Page>
    <Page Include="SamplePages\Microsoft Translator Service\MicrosoftTranslatorPage.xaml">
      <Generator>MSBuild:Compile</Generator>
      <SubType>Designer</SubType>
    </Page>
    <Page Include="SamplePages\TileControl\TileControlPage.xaml">
      <Generator>MSBuild:Compile</Generator>
      <SubType>Designer</SubType>
    </Page>
    <Page Include="SamplePages\RadialProgressBar\RadialProgressBarPage.xaml">
      <Generator>MSBuild:Compile</Generator>
      <SubType>Designer</SubType>
    </Page>
    <Page Include="SamplePages\ScrollHeader\ScrollHeaderPage.xaml">
      <Generator>MSBuild:Compile</Generator>
      <SubType>Designer</SubType>
    </Page>
    <Page Include="SamplePages\DropShadowPanel\DropShadowPanelPage.xaml">
      <SubType>Designer</SubType>
      <Generator>MSBuild:Compile</Generator>
    </Page>
    <Page Include="SamplePages\GridSplitter\GridSplitterPage.xaml">
      <SubType>Designer</SubType>
      <Generator>MSBuild:Compile</Generator>
    </Page>
    <Page Include="SamplePages\FadeHeader\FadeHeaderBehaviorPage.xaml">
      <Generator>MSBuild:Compile</Generator>
      <SubType>Designer</SubType>
    </Page>
    <Page Include="SamplePages\Incremental Loading Collection\IncrementalLoadingCollectionPage.xaml">
      <Generator>MSBuild:Compile</Generator>
      <SubType>Designer</SubType>
    </Page>
    <Page Include="SamplePages\LinkedIn Service\LinkedInPage.xaml">
      <SubType>Designer</SubType>
      <Generator>MSBuild:Compile</Generator>
    </Page>
    <Page Include="SamplePages\Loading\LoadingPage.xaml">
      <Generator>MSBuild:Compile</Generator>
      <SubType>Designer</SubType>
    </Page>
    <Page Include="SamplePages\MasterDetailsView\MasterDetailsViewPage.xaml">
      <SubType>Designer</SubType>
      <Generator>MSBuild:Compile</Generator>
    </Page>
    <Page Include="SamplePages\ImageCache\ImageCachePage.xaml">
      <Generator>MSBuild:Compile</Generator>
      <SubType>Designer</SubType>
    </Page>
    <Page Include="SamplePages\PrintHelper\PrintHelperPage.xaml">
      <Generator>MSBuild:Compile</Generator>
      <SubType>Designer</SubType>
    </Page>
    <Page Include="SamplePages\ItemsReorderAnimation\ItemsReorderAnimationPage.xaml">
      <SubType>Designer</SubType>
      <Generator>MSBuild:Compile</Generator>
    </Page>
    <Page Include="SamplePages\RotatorTile\RotatorTilePage.xaml">
      <Generator>MSBuild:Compile</Generator>
      <SubType>Designer</SubType>
    </Page>
    <Page Include="SamplePages\LiveTile\LiveTilePage.xaml">
      <Generator>MSBuild:Compile</Generator>
      <SubType>Designer</SubType>
    </Page>
    <Page Include="SamplePages\Object Storage\ObjectStoragePage.xaml">
      <SubType>Designer</SubType>
      <Generator>MSBuild:Compile</Generator>
    </Page>
    <Page Include="SamplePages\SurfaceDialTextbox\SurfaceDialTextboxPage.xaml">
      <SubType>Designer</SubType>
      <Generator>MSBuild:Compile</Generator>
    </Page>
    <Page Include="SamplePages\SystemInformation\SystemInformationPage.xaml">
      <Generator>MSBuild:Compile</Generator>
      <SubType>Designer</SubType>
    </Page>
    <Page Include="SamplePages\TextBoxMask\TextBoxMaskPage.xaml">
      <Generator>MSBuild:Compile</Generator>
      <SubType>Designer</SubType>
    </Page>
    <Page Include="SamplePages\TextBoxRegex\TextBoxRegexPage.xaml">
      <SubType>Designer</SubType>
      <Generator>MSBuild:Compile</Generator>
    </Page>
    <Page Include="SamplePages\Toast\ToastPage.xaml">
      <Generator>MSBuild:Compile</Generator>
      <SubType>Designer</SubType>
    </Page>
    <Page Include="SamplePages\Twitter Service\TwitterPage.xaml">
      <Generator>MSBuild:Compile</Generator>
      <SubType>Designer</SubType>
    </Page>
    <Page Include="SamplePages\ImageEx\ImageExPage.xaml">
      <Generator>MSBuild:Compile</Generator>
      <SubType>Designer</SubType>
    </Page>
    <Page Include="SamplePages\ViewportBehavior\ViewportBehaviorPage.xaml">
      <SubType>Designer</SubType>
      <Generator>MSBuild:Compile</Generator>
    </Page>
    <Page Include="SamplePages\Visual Extensions\VisualExtensionsPage.xaml">
      <SubType>Designer</SubType>
      <Generator>MSBuild:Compile</Generator>
    </Page>
    <Page Include="SamplePages\WeatherLiveTileAndToast\WeatherLiveTileAndToastPage.xaml">
      <SubType>Designer</SubType>
      <Generator>MSBuild:Compile</Generator>
    </Page>
    <Page Include="SamplePages\RadialGauge\RadialGaugePage.xaml">
      <Generator>MSBuild:Compile</Generator>
      <SubType>Designer</SubType>
    </Page>
    <Page Include="SamplePages\RangeSelector\RangeSelectorPage.xaml">
      <Generator>MSBuild:Compile</Generator>
      <SubType>Designer</SubType>
    </Page>
    <Page Include="SamplePages\Weibo Service\WeiboPage.xaml">
      <SubType>Designer</SubType>
      <Generator>MSBuild:Compile</Generator>
    </Page>
    <Page Include="SamplePages\WrapLayout\WrapLayoutPage.xaml">
      <SubType>Designer</SubType>
      <Generator>MSBuild:Compile</Generator>
    </Page>
    <Page Include="SamplePages\WrapPanel\WrapPanelPage.xaml">
      <Generator>MSBuild:Compile</Generator>
      <SubType>Designer</SubType>
    </Page>
    <Page Include="SamplePages\XamlOnlyPage.xaml">
      <SubType>Designer</SubType>
      <Generator>MSBuild:Compile</Generator>
    </Page>
    <Page Include="Shell.xaml">
      <Generator>MSBuild:Compile</Generator>
      <SubType>Designer</SubType>
    </Page>
    <Page Include="Pages\About.xaml">
      <SubType>Designer</SubType>
      <Generator>MSBuild:Compile</Generator>
    </Page>
    <Page Include="SamplePages\AdaptiveGridView\AdaptiveGridViewPage.xaml">
      <SubType>Designer</SubType>
      <Generator>MSBuild:Compile</Generator>
    </Page>
    <Page Include="Styles\Custom\PivotHeaderItemUnderlineStyle.xaml">
      <Generator>MSBuild:Compile</Generator>
      <SubType>Designer</SubType>
    </Page>
    <Page Include="Styles\Generic.xaml">
      <SubType>Designer</SubType>
      <Generator>MSBuild:Compile</Generator>
    </Page>
    <Page Include="Styles\GithubIcon.xaml">
      <SubType>Designer</SubType>
      <Generator>MSBuild:Compile</Generator>
    </Page>
    <Page Include="Styles\Themes.xaml">
      <SubType>Designer</SubType>
      <Generator>MSBuild:Compile</Generator>
    </Page>
  </ItemGroup>
  <ItemGroup>
    <ProjectReference Include="..\Microsoft.Toolkit.Parsers\Microsoft.Toolkit.Parsers.csproj">
      <Project>{42CA4935-54BE-42EA-AC19-992378C08DE6}</Project>
      <Name>Microsoft.Toolkit.Parsers</Name>
    </ProjectReference>
    <ProjectReference Include="..\Microsoft.Toolkit.Services\Microsoft.Toolkit.Services.csproj">
      <Project>{34398053-fc70-4243-84f9-f355defff66d}</Project>
      <Name>Microsoft.Toolkit.Services</Name>
    </ProjectReference>
    <ProjectReference Include="..\Microsoft.Toolkit.Uwp.Connectivity\Microsoft.Toolkit.Uwp.Connectivity.csproj">
      <Project>{b1e850ff-dde6-44d5-a830-34250e97a687}</Project>
      <Name>Microsoft.Toolkit.Uwp.Connectivity</Name>
    </ProjectReference>
    <ProjectReference Include="..\Microsoft.Toolkit.Uwp.Input.GazeInteraction\Microsoft.Toolkit.Uwp.Input.GazeInteraction.csproj">
      <Project>{5bf75694-798a-43a0-8150-415de195359c}</Project>
      <Name>Microsoft.Toolkit.Uwp.Input.GazeInteraction</Name>
    </ProjectReference>
    <ProjectReference Include="..\Microsoft.Toolkit.Uwp.DeveloperTools\Microsoft.Toolkit.Uwp.DeveloperTools.csproj">
      <Project>{e7697922-9555-4cfb-aee0-c5f4d657e559}</Project>
      <Name>Microsoft.Toolkit.Uwp.DeveloperTools</Name>
    </ProjectReference>
    <ProjectReference Include="..\Microsoft.Toolkit.Uwp.Notifications\Microsoft.Toolkit.Uwp.Notifications.csproj">
      <Project>{97ee849b-403c-490e-80ed-d19d7cc153fd}</Project>
      <Name>Microsoft.Toolkit.Uwp.Notifications</Name>
    </ProjectReference>
    <ProjectReference Include="..\Microsoft.Toolkit.Uwp.Samples.BackgroundTasks\Microsoft.Toolkit.Uwp.Samples.BackgroundTasks.csproj">
      <Project>{1ae2cb5c-58a0-4f12-8e6f-2cd4aaadb34c}</Project>
      <Name>Microsoft.Toolkit.Uwp.Samples.BackgroundTasks</Name>
    </ProjectReference>
    <ProjectReference Include="..\Microsoft.Toolkit.Uwp.UI.Behaviors\Microsoft.Toolkit.Uwp.UI.Behaviors.csproj">
      <Project>{d4ff799d-0df2-495a-adc9-3bbc4aef8971}</Project>
      <Name>Microsoft.Toolkit.Uwp.UI.Behaviors</Name>
    </ProjectReference>
    <ProjectReference Include="..\Microsoft.Toolkit.Uwp.UI.Controls.DataGrid\Microsoft.Toolkit.Uwp.UI.Controls.DataGrid.csproj">
      <Project>{daeb9cec-c817-33b2-74b2-bc379380db72}</Project>
      <Name>Microsoft.Toolkit.Uwp.UI.Controls.DataGrid</Name>
    </ProjectReference>
    <ProjectReference Include="..\Microsoft.Toolkit.Uwp.UI.Controls.Layout\Microsoft.Toolkit.Uwp.UI.Controls.Layout.csproj">
      <Project>{cb444381-18ba-4a51-bb32-3a498bcc1e99}</Project>
      <Name>Microsoft.Toolkit.Uwp.UI.Controls.Layout</Name>
    </ProjectReference>
    <ProjectReference Include="..\Microsoft.Toolkit.Uwp.UI.Controls.Markdown\Microsoft.Toolkit.Uwp.UI.Controls.Markdown.csproj">
      <Project>{6fedf199-b052-49dd-8f3e-2a9224998e0f}</Project>
      <Name>Microsoft.Toolkit.Uwp.UI.Controls.Markdown</Name>
    </ProjectReference>
    <ProjectReference Include="..\Microsoft.Toolkit.Uwp.UI.Controls\Microsoft.Toolkit.Uwp.UI.Controls.csproj">
      <Project>{e9faabfb-d726-42c1-83c1-cb46a29fea81}</Project>
      <Name>Microsoft.Toolkit.Uwp.UI.Controls</Name>
    </ProjectReference>
    <ProjectReference Include="..\Microsoft.Toolkit.Uwp.UI.Media\Microsoft.Toolkit.Uwp.UI.Media.csproj">
      <Project>{75f9ee44-3efa-47bc-aedd-351b9834a0af}</Project>
      <Name>Microsoft.Toolkit.Uwp.UI.Media</Name>
    </ProjectReference>
    <ProjectReference Include="..\Microsoft.Toolkit\Microsoft.Toolkit.csproj">
      <Project>{6fe128a8-cefa-4a61-a987-ec92de6b538e}</Project>
      <Name>Microsoft.Toolkit</Name>
    </ProjectReference>
    <ProjectReference Include="..\Microsoft.Toolkit.Uwp.UI.Animations\Microsoft.Toolkit.Uwp.UI.Animations.csproj">
      <Project>{b24a296c-b3eb-4e06-a64e-74ac2d1acc91}</Project>
      <Name>Microsoft.Toolkit.Uwp.UI.Animations</Name>
    </ProjectReference>
    <ProjectReference Include="..\Microsoft.Toolkit.Uwp.UI\Microsoft.Toolkit.Uwp.UI.csproj">
      <Project>{3dd8aa7c-3569-4e51-992f-0c2257e8878e}</Project>
      <Name>Microsoft.Toolkit.Uwp.UI</Name>
    </ProjectReference>
    <ProjectReference Include="..\Microsoft.Toolkit.Uwp\Microsoft.Toolkit.Uwp.csproj">
      <Project>{805F80DF-75C6-4C2F-8FD9-B47F6D0DF5A3}</Project>
      <Name>Microsoft.Toolkit.Uwp</Name>
    </ProjectReference>
  </ItemGroup>
  <ItemGroup>
    <SDKReference Include="Microsoft.Services.Store.Engagement, Version=10.0">
      <Name>Microsoft Engagement Framework</Name>
    </SDKReference>
    <SDKReference Include="Microsoft.VCLibs, Version=14.0">
      <Name>Visual C++ 2015 Runtime for Universal Windows Platform Apps</Name>
    </SDKReference>
  </ItemGroup>
  <ItemGroup />
  <PropertyGroup Condition=" '$(VisualStudioVersion)' == '' or '$(VisualStudioVersion)' &lt; '14.0' ">
    <VisualStudioVersion>14.0</VisualStudioVersion>
  </PropertyGroup>
  <PropertyGroup Condition="'$(Configuration)|$(Platform)' == 'Debug|ARM64'">
    <DebugSymbols>true</DebugSymbols>
    <OutputPath>bin\ARM64\Debug\</OutputPath>
    <DefineConstants>DEBUG;TRACE;NETFX_CORE;WINDOWS_UWP</DefineConstants>
    <NoWarn>;2008</NoWarn>
    <NoStdLib>true</NoStdLib>
    <DebugType>full</DebugType>
    <PlatformTarget>ARM64</PlatformTarget>
    <UseVSHostingProcess>false</UseVSHostingProcess>
    <ErrorReport>prompt</ErrorReport>
    <Prefer32Bit>true</Prefer32Bit>
    <!-- ARM64 builds for managed apps use .NET Native. We can't use the Reflection Provider for that. -->
    <EnableTypeInfoReflection>false</EnableTypeInfoReflection>
  </PropertyGroup>
  <PropertyGroup Condition="'$(Configuration)|$(Platform)' == 'Release|ARM64'">
    <OutputPath>bin\ARM64\Release\</OutputPath>
    <DefineConstants>TRACE;NETFX_CORE;WINDOWS_UWP</DefineConstants>
    <Optimize>true</Optimize>
    <TreatWarningsAsErrors>true</TreatWarningsAsErrors>
    <NoWarn>;2008</NoWarn>
    <NoStdLib>true</NoStdLib>
    <DebugType>pdbonly</DebugType>
    <PlatformTarget>ARM64</PlatformTarget>
    <UseVSHostingProcess>false</UseVSHostingProcess>
    <ErrorReport>prompt</ErrorReport>
    <Prefer32Bit>true</Prefer32Bit>
    <UseDotNetNativeToolchain>true</UseDotNetNativeToolchain>
    <RunCodeAnalysis>false</RunCodeAnalysis>
    <DocumentationFile>$(OutputPath)$(AssemblyName).xml</DocumentationFile>
  </PropertyGroup>
  <Import Project="$(MSBuildExtensionsPath)\Microsoft\WindowsXaml\v$(VisualStudioVersion)\Microsoft.Windows.UI.Xaml.CSharp.targets" />
  <PropertyGroup Condition="'$(Configuration)' == 'Debug'">
    <_GenerateAppxManifestDependsOn>
      ModifyAppXPackageDebug;
      $(_GenerateAppxManifestDependsOn)
    </_GenerateAppxManifestDependsOn>
  </PropertyGroup>
  <PropertyGroup Condition="'$(Configuration)' == 'Release'">
    <_GenerateAppxManifestDependsOn>
      ModifyAppXPackageRelease;
      $(_GenerateAppxManifestDependsOn)
    </_GenerateAppxManifestDependsOn>
  </PropertyGroup>
  <Target Name="ModifyAppXPackageDebug" Condition="'$(BuildingProject)' == 'true'">
    <ItemGroup>
      <toolkit_docs Include="$(SolutionDir)..\WindowsCommunityToolkitDocs\docs\**\*" />
    </ItemGroup>
    <ItemGroup>
      <AppxPackagePayload Include="@(toolkit_docs)">
        <TargetPath>docs/%(RecursiveDir)%(FileName)%(Extension)</TargetPath>
      </AppxPackagePayload>
    </ItemGroup>
  </Target>
  <Target Name="ModifyAppXPackageRelease" Condition="'$(BuildingProject)' == 'true'">
    <ItemGroup>
      <toolkit_docs Include="$(SolutionDir)..\WindowsCommunityToolkitDocs\docs\**\*.md" />
    </ItemGroup>
    <ItemGroup>
      <AppxPackagePayload Include="@(toolkit_docs)">
        <TargetPath>docs/%(RecursiveDir)%(FileName)%(Extension)</TargetPath>
      </AppxPackagePayload>
    </ItemGroup>
  </Target>
  <!-- https://weblogs.asp.net/rweigelt/disable-warnings-in-generated-c-files-of-uwp-app -->
  <Target Name="PragmaWarningDisablePrefixer" AfterTargets="MarkupCompilePass2">
    <ItemGroup>
      <GeneratedCSFiles Include="**\*.g.cs;**\*.g.i.cs" />
    </ItemGroup>
    <Message Text="CSFiles: @(GeneratedCSFiles->'&quot;%(Identity)&quot;')" />
    <Exec Command="for %%f in (@(GeneratedCSFiles->'&quot;%(Identity)&quot;')) do echo #pragma warning disable &gt; %%f.temp &amp;&amp; type %%f | findstr /v /b &quot;#pragma&quot; &gt;&gt; %%f.temp &amp;&amp; move /y %%f.temp %%f &gt; NUL" />
  </Target>
</Project><|MERGE_RESOLUTION|>--- conflicted
+++ resolved
@@ -981,16 +981,13 @@
       <Generator>MSBuild:Compile</Generator>
       <SubType>Designer</SubType>
     </Page>
-<<<<<<< HEAD
     <Content Include="SamplePages\TabbedCommandBar\TabbedCommandBar.bind">
       <SubType>Designer</SubType>
     </Content>
-=======
     <Page Include="SamplePages\CanvasPathGeometry\CanvasPathGeometryPage.xaml">
       <SubType>Designer</SubType>
       <Generator>MSBuild:Compile</Generator>
     </Page>
->>>>>>> 1ba23218
     <Page Include="SamplePages\TilesBrush\TilesBrushPage.xaml">
       <Generator>MSBuild:Compile</Generator>
       <SubType>Designer</SubType>
