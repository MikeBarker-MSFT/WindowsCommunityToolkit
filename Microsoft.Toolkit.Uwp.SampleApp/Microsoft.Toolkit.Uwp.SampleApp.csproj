﻿<?xml version="1.0" encoding="utf-8"?>
<Project ToolsVersion="14.0" DefaultTargets="Build" xmlns="http://schemas.microsoft.com/developer/msbuild/2003">
  <Import Project="$(MSBuildExtensionsPath)\$(MSBuildToolsVersion)\Microsoft.Common.props" Condition="Exists('$(MSBuildExtensionsPath)\$(MSBuildToolsVersion)\Microsoft.Common.props')" />
  <PropertyGroup>
    <Configuration Condition=" '$(Configuration)' == '' ">Debug</Configuration>
    <Platform Condition=" '$(Platform)' == '' ">x86</Platform>
    <ProjectGuid>{719C43C6-8753-4395-ADAA-2FCC70F76BF3}</ProjectGuid>
    <OutputType>AppContainerExe</OutputType>
    <AppDesignerFolder>Properties</AppDesignerFolder>
    <RootNamespace>Microsoft.Toolkit.Uwp.SampleApp</RootNamespace>
    <AssemblyName>Microsoft.Toolkit.Uwp.SampleApp</AssemblyName>
    <DefaultLanguage>en-US</DefaultLanguage>
    <TargetPlatformIdentifier>UAP</TargetPlatformIdentifier>
    <TargetPlatformVersion>10.0.14393.0</TargetPlatformVersion>
    <TargetPlatformMinVersion>10.0.10586.0</TargetPlatformMinVersion>
    <MinimumVisualStudioVersion>14</MinimumVisualStudioVersion>
    <FileAlignment>512</FileAlignment>
    <ProjectTypeGuids>{A5A43C5B-DE2A-4C0C-9213-0A381AF9435A};{FAE04EC0-301F-11D3-BF4B-00C04F79EFBC}</ProjectTypeGuids>
    <PackageCertificateKeyFile>Microsoft.Toolkit.Uwp.SampleApp_TemporaryKey.pfx</PackageCertificateKeyFile>
    <AppxAutoIncrementPackageRevision>True</AppxAutoIncrementPackageRevision>
    <AppxBundle>Always</AppxBundle>
    <AppxBundlePlatforms>x64</AppxBundlePlatforms>
  </PropertyGroup>
  <PropertyGroup Condition="'$(Configuration)|$(Platform)' == 'Debug|x86'">
    <DebugSymbols>true</DebugSymbols>
    <OutputPath>bin\x86\Debug\</OutputPath>
    <DefineConstants>DEBUG;TRACE;NETFX_CORE;WINDOWS_UWP</DefineConstants>
    <NoWarn>;2008</NoWarn>
    <DebugType>full</DebugType>
    <PlatformTarget>x86</PlatformTarget>
    <UseVSHostingProcess>false</UseVSHostingProcess>
    <ErrorReport>prompt</ErrorReport>
    <Prefer32Bit>true</Prefer32Bit>
    <DocumentationFile>
    </DocumentationFile>
    <CodeAnalysisRuleSet>microsoft.toolkit.uwp.sampleapp.ruleset</CodeAnalysisRuleSet>
  </PropertyGroup>
  <PropertyGroup Condition="'$(Configuration)|$(Platform)' == 'Release|x86'">
    <OutputPath>bin\x86\Release\</OutputPath>
    <DefineConstants>TRACE;NETFX_CORE;WINDOWS_UWP</DefineConstants>
    <Optimize>true</Optimize>
    <NoWarn>;2008</NoWarn>
    <DebugType>pdbonly</DebugType>
    <PlatformTarget>x86</PlatformTarget>
    <UseVSHostingProcess>false</UseVSHostingProcess>
    <ErrorReport>prompt</ErrorReport>
    <Prefer32Bit>true</Prefer32Bit>
    <UseDotNetNativeToolchain>true</UseDotNetNativeToolchain>
    <RunCodeAnalysis>true</RunCodeAnalysis>
    <TreatWarningsAsErrors>true</TreatWarningsAsErrors>
    <DocumentationFile>
    </DocumentationFile>
    <CodeAnalysisRuleSet>microsoft.toolkit.uwp.sampleapp.ruleset</CodeAnalysisRuleSet>
  </PropertyGroup>
  <PropertyGroup Condition="'$(Configuration)|$(Platform)' == 'Debug|ARM'">
    <DebugSymbols>true</DebugSymbols>
    <OutputPath>bin\ARM\Debug\</OutputPath>
    <DefineConstants>DEBUG;TRACE;NETFX_CORE;WINDOWS_UWP</DefineConstants>
    <NoWarn>;2008</NoWarn>
    <DebugType>full</DebugType>
    <PlatformTarget>ARM</PlatformTarget>
    <UseVSHostingProcess>false</UseVSHostingProcess>
    <ErrorReport>prompt</ErrorReport>
    <Prefer32Bit>true</Prefer32Bit>
    <CodeAnalysisRuleSet>microsoft.toolkit.uwp.sampleapp.ruleset</CodeAnalysisRuleSet>
  </PropertyGroup>
  <PropertyGroup Condition="'$(Configuration)|$(Platform)' == 'Release|ARM'">
    <OutputPath>bin\ARM\Release\</OutputPath>
    <DefineConstants>TRACE;NETFX_CORE;WINDOWS_UWP</DefineConstants>
    <Optimize>true</Optimize>
    <NoWarn>;2008</NoWarn>
    <DebugType>pdbonly</DebugType>
    <PlatformTarget>ARM</PlatformTarget>
    <UseVSHostingProcess>false</UseVSHostingProcess>
    <ErrorReport>prompt</ErrorReport>
    <Prefer32Bit>true</Prefer32Bit>
    <UseDotNetNativeToolchain>true</UseDotNetNativeToolchain>
    <RunCodeAnalysis>true</RunCodeAnalysis>
    <TreatWarningsAsErrors>true</TreatWarningsAsErrors>
    <DocumentationFile>
    </DocumentationFile>
    <CodeAnalysisRuleSet>microsoft.toolkit.uwp.sampleapp.ruleset</CodeAnalysisRuleSet>
  </PropertyGroup>
  <PropertyGroup Condition="'$(Configuration)|$(Platform)' == 'Debug|x64'">
    <DebugSymbols>true</DebugSymbols>
    <OutputPath>bin\x64\Debug\</OutputPath>
    <DefineConstants>DEBUG;TRACE;NETFX_CORE;WINDOWS_UWP</DefineConstants>
    <NoWarn>;2008</NoWarn>
    <DebugType>full</DebugType>
    <PlatformTarget>x64</PlatformTarget>
    <UseVSHostingProcess>false</UseVSHostingProcess>
    <ErrorReport>prompt</ErrorReport>
    <Prefer32Bit>true</Prefer32Bit>
    <CodeAnalysisRuleSet>microsoft.toolkit.uwp.sampleapp.ruleset</CodeAnalysisRuleSet>
  </PropertyGroup>
  <PropertyGroup Condition="'$(Configuration)|$(Platform)' == 'Release|x64'">
    <OutputPath>bin\x64\Release\</OutputPath>
    <DefineConstants>TRACE;NETFX_CORE;WINDOWS_UWP</DefineConstants>
    <Optimize>true</Optimize>
    <NoWarn>;2008</NoWarn>
    <DebugType>pdbonly</DebugType>
    <PlatformTarget>x64</PlatformTarget>
    <UseVSHostingProcess>false</UseVSHostingProcess>
    <ErrorReport>prompt</ErrorReport>
    <Prefer32Bit>true</Prefer32Bit>
    <UseDotNetNativeToolchain>true</UseDotNetNativeToolchain>
    <RunCodeAnalysis>true</RunCodeAnalysis>
    <TreatWarningsAsErrors>true</TreatWarningsAsErrors>
    <DocumentationFile>
    </DocumentationFile>
    <CodeAnalysisRuleSet>microsoft.toolkit.uwp.sampleapp.ruleset</CodeAnalysisRuleSet>
  </PropertyGroup>
  <ItemGroup>
    <!-- A reference to the entire .Net Framework and Windows SDK are automatically included -->
    <Content Include="Assets\NotificationAssets\Cloudy-Square.png" />
    <Content Include="Assets\NotificationAssets\Cloudy.png" />
    <Content Include="Assets\NotificationAssets\Drizzle-Square.png" />
    <Content Include="Assets\NotificationAssets\Drizzle.png" />
    <Content Include="Assets\NotificationAssets\Haze-Square.png" />
    <Content Include="Assets\NotificationAssets\Haze.png" />
    <Content Include="Assets\NotificationAssets\Mostly Cloudy-Background.jpg" />
    <Content Include="Assets\NotificationAssets\Mostly Cloudy-Square.png" />
    <Content Include="Assets\NotificationAssets\Mostly Cloudy.png" />
    <Content Include="Assets\NotificationAssets\Slight Drizzle-Square.png" />
    <Content Include="Assets\NotificationAssets\Slight Drizzle.png" />
    <Content Include="Assets\NotificationAssets\Snow-Square.png" />
    <Content Include="Assets\NotificationAssets\Snow.png" />
    <Content Include="Assets\NotificationAssets\Sunny-Square.png" />
    <Content Include="Assets\NotificationAssets\Sunny.png" />
    <Content Include="Assets\NotificationAssets\Thunderstorms-Square.png" />
    <Content Include="Assets\NotificationAssets\Thunderstorms.png" />
    <Content Include="Assets\Photos\BigFourSummerHeat.png" />
    <Content Include="Assets\Photos\BisonBadlandsChillin.png" />
    <Content Include="Assets\Photos\ColumbiaRiverGorge.png" />
    <Content Include="Assets\Photos\GiantSlabInOregon.png" />
    <Content Include="Assets\Photos\GrandTetons.png" />
    <Content Include="Assets\Photos\ImageExPlaceholder.jpg" />
    <Content Include="Assets\Photos\LakeAnnMushroom.png" />
    <Content Include="Assets\Photos\LunchBreak.png" />
    <Content Include="Assets\Photos\MilkyWayStHelensHikePurple.png" />
    <Content Include="Assets\Photos\MitchellButtes.png" />
    <Content Include="Assets\Photos\MultnomahFalls.png" />
    <Content Include="Assets\Photos\NorthernCascadesReflection.png" />
    <Content Include="Assets\Photos\NovemberHikeWaterfall.png" />
    <Content Include="Assets\Photos\OregonWineryNamaste.png" />
    <Content Include="Assets\Photos\Owl.png" />
    <Content Include="Assets\Photos\PaintedHillsPathway.png" />
    <Content Include="Assets\Photos\RunningDogPacificCity.png" />
    <Content Include="Assets\Photos\ShootingOnAutoOnTheDrone.png" />
    <Content Include="Assets\Photos\SmithnRockDownTheRiverView.png" />
    <Content Include="Assets\Photos\SnowyInterbayt.png" />
    <Content Include="Assets\Photos\SpeedTripleAtristsPoint.png" />
    <Content Include="Assets\Photos\Van.png" />
    <Content Include="Assets\Photos\WestSeattleView.png" />
    <Content Include="Assets\UWPCommunityToolkitSampleAppAppList.scale-100.png" />
    <Content Include="Assets\UWPCommunityToolkitSampleAppAppList.scale-125.png" />
    <Content Include="Assets\UWPCommunityToolkitSampleAppAppList.scale-150.png" />
    <Content Include="Assets\UWPCommunityToolkitSampleAppAppList.scale-200.png" />
    <Content Include="Assets\UWPCommunityToolkitSampleAppAppList.scale-400.png" />
    <Content Include="Assets\UWPCommunityToolkitSampleAppAppList.targetsize-16.png" />
    <Content Include="Assets\UWPCommunityToolkitSampleAppAppList.targetsize-16_altform-unplated.png" />
    <Content Include="Assets\UWPCommunityToolkitSampleAppAppList.targetsize-20.png" />
    <Content Include="Assets\UWPCommunityToolkitSampleAppAppList.targetsize-20_altform-unplated.png" />
    <Content Include="Assets\UWPCommunityToolkitSampleAppAppList.targetsize-24.png" />
    <Content Include="Assets\UWPCommunityToolkitSampleAppAppList.targetsize-24_altform-unplated.png" />
    <Content Include="Assets\UWPCommunityToolkitSampleAppAppList.targetsize-256.png" />
    <Content Include="Assets\UWPCommunityToolkitSampleAppAppList.targetsize-256_altform-unplated.png" />
    <Content Include="Assets\UWPCommunityToolkitSampleAppAppList.targetsize-30.png" />
    <Content Include="Assets\UWPCommunityToolkitSampleAppAppList.targetsize-30_altform-unplated.png" />
    <Content Include="Assets\UWPCommunityToolkitSampleAppAppList.targetsize-32.png" />
    <Content Include="Assets\UWPCommunityToolkitSampleAppAppList.targetsize-32_altform-unplated.png" />
    <Content Include="Assets\UWPCommunityToolkitSampleAppAppList.targetsize-36.png" />
    <Content Include="Assets\UWPCommunityToolkitSampleAppAppList.targetsize-36_altform-unplated.png" />
    <Content Include="Assets\UWPCommunityToolkitSampleAppAppList.targetsize-40.png" />
    <Content Include="Assets\UWPCommunityToolkitSampleAppAppList.targetsize-40_altform-unplated.png" />
    <Content Include="Assets\UWPCommunityToolkitSampleAppAppList.targetsize-48.png" />
    <Content Include="Assets\UWPCommunityToolkitSampleAppAppList.targetsize-48_altform-unplated.png" />
    <Content Include="Assets\UWPCommunityToolkitSampleAppAppList.targetsize-60.png" />
    <Content Include="Assets\UWPCommunityToolkitSampleAppAppList.targetsize-60_altform-unplated.png" />
    <Content Include="Assets\UWPCommunityToolkitSampleAppAppList.targetsize-64.png" />
    <Content Include="Assets\UWPCommunityToolkitSampleAppAppList.targetsize-64_altform-unplated.png" />
    <Content Include="Assets\UWPCommunityToolkitSampleAppAppList.targetsize-72.png" />
    <Content Include="Assets\UWPCommunityToolkitSampleAppAppList.targetsize-72_altform-unplated.png" />
    <Content Include="Assets\UWPCommunityToolkitSampleAppAppList.targetsize-80.png" />
    <Content Include="Assets\UWPCommunityToolkitSampleAppAppList.targetsize-80_altform-unplated.png" />
    <Content Include="Assets\UWPCommunityToolkitSampleAppAppList.targetsize-96.png" />
    <Content Include="Assets\UWPCommunityToolkitSampleAppAppList.targetsize-96_altform-unplated.png" />
    <Content Include="Assets\UWPCommunityToolkitSampleAppBadgeLogo.scale-100.png" />
    <Content Include="Assets\UWPCommunityToolkitSampleAppBadgeLogo.scale-125.png" />
    <Content Include="Assets\UWPCommunityToolkitSampleAppBadgeLogo.scale-150.png" />
    <Content Include="Assets\UWPCommunityToolkitSampleAppBadgeLogo.scale-200.png" />
    <Content Include="Assets\UWPCommunityToolkitSampleAppBadgeLogo.scale-400.png" />
    <Content Include="Assets\UWPCommunityToolkitSampleAppLargeTile.scale-100.png" />
    <Content Include="Assets\UWPCommunityToolkitSampleAppLargeTile.scale-125.png" />
    <Content Include="Assets\UWPCommunityToolkitSampleAppLargeTile.scale-150.png" />
    <Content Include="Assets\UWPCommunityToolkitSampleAppLargeTile.scale-200.png" />
    <Content Include="Assets\UWPCommunityToolkitSampleAppLargeTile.scale-400.png" />
    <Content Include="Assets\UWPCommunityToolkitSampleAppMedTile.scale-100.png" />
    <Content Include="Assets\UWPCommunityToolkitSampleAppMedTile.scale-125.png" />
    <Content Include="Assets\UWPCommunityToolkitSampleAppMedTile.scale-150.png" />
    <Content Include="Assets\UWPCommunityToolkitSampleAppMedTile.scale-200.png" />
    <Content Include="Assets\UWPCommunityToolkitSampleAppMedTile.scale-400.png" />
    <Content Include="Assets\UWPCommunityToolkitSampleAppSmallTile.scale-100.png" />
    <Content Include="Assets\UWPCommunityToolkitSampleAppSmallTile.scale-125.png" />
    <Content Include="Assets\UWPCommunityToolkitSampleAppSmallTile.scale-150.png" />
    <Content Include="Assets\UWPCommunityToolkitSampleAppSmallTile.scale-200.png" />
    <Content Include="Assets\UWPCommunityToolkitSampleAppSmallTile.scale-400.png" />
    <Content Include="Assets\UWPCommunityToolkitSampleAppSplashScreen.scale-100.png" />
    <Content Include="Assets\UWPCommunityToolkitSampleAppSplashScreen.scale-125.png" />
    <Content Include="Assets\UWPCommunityToolkitSampleAppSplashScreen.scale-150.png" />
    <Content Include="Assets\UWPCommunityToolkitSampleAppSplashScreen.scale-200.png" />
    <Content Include="Assets\UWPCommunityToolkitSampleAppSplashScreen.scale-400.png" />
    <Content Include="Assets\UWPCommunityToolkitSampleAppStoreLogo.scale-100.png" />
    <Content Include="Assets\UWPCommunityToolkitSampleAppStoreLogo.scale-125.png" />
    <Content Include="Assets\ToolkitLogo.png" />
    <Content Include="Assets\UWPCommunityToolkitSampleAppStoreLogo.scale-150.png" />
    <Content Include="Assets\UWPCommunityToolkitSampleAppStoreLogo.scale-200.png" />
    <Content Include="Assets\UWPCommunityToolkitSampleAppStoreLogo.scale-400.png" />
    <Content Include="Assets\UWPCommunityToolkitSampleAppWideTile.scale-100.png" />
    <Content Include="Assets\UWPCommunityToolkitSampleAppWideTile.scale-125.png" />
    <Content Include="Assets\UWPCommunityToolkitSampleAppWideTile.scale-150.png" />
    <Content Include="Assets\UWPCommunityToolkitSampleAppWideTile.scale-200.png" />
    <Content Include="Assets\UWPCommunityToolkitSampleAppWideTile.scale-400.png" />
    <Content Include="Assets\Wide310x150Logo.scale-400.png" />
    <Content Include="Icons\Animations.png" />
    <Content Include="Icons\About.png" />
    <Content Include="Icons\Foundation.png" />
    <Content Include="Icons\Layouts.png" />
    <Content Include="Icons\Notifications.png" />
    <Content Include="Icons\Services.png" />
    <Content Include="SamplePages\Bing Service\BingCode.bind" />
    <Content Include="SamplePages\Bing Service\icon.png" />
    <Content Include="SamplePages\BladeControl\Blade.png" />
    <Content Include="SamplePages\Blur\BlurBehavior.png" />
    <Content Include="SamplePages\GridSplitter\GridSplitter.png" />
    <Content Include="SamplePages\Facebook Service\FacebookLogo.png" />
    <Content Include="SamplePages\FadeHeader\FadeHeaderBehavior.png" />
    <Content Include="SamplePages\Fade\FadeBehavior.png" />
    <Content Include="SamplePages\HamburgerMenu\HamburgerMenu.png" />
    <Content Include="SamplePages\HeaderedTextBlock\HeaderedTextBlock.png" />
    <Content Include="SamplePages\ImageEx\ImageEx.png" />
    <Content Include="SamplePages\LinkedIn Service\LinkedInLogo.png" />
    <Content Include="SamplePages\MicrosoftGraph Service\OfficeLogo.png" />
    <Content Include="SamplePages\MicrosoftGraph Service\user.png" />
    <Content Include="SamplePages\Offset\OffsetBehavior.png" />
    <Content Include="SamplePages\PullToRefreshListView\PullToRefreshListView.png" />
    <Content Include="SamplePages\QuickReturnHeader\QuickReturnHeader.png" />
    <Content Include="SamplePages\RadialGauge\RadialGauge.png" />
    <Content Include="SamplePages\RangeSelector\RangeSelector.png" />
    <Content Include="SamplePages\AdaptiveGridView\AdaptiveGridView.png" />
    <Content Include="SamplePages\Rotate\RotateBehavior.png" />
    <Content Include="SamplePages\LiveTile\icon.jpg" />
    <Content Include="SamplePages\RotatorTile\RotatorTile.png" />
    <Content Include="SamplePages\Scale\ScaleBehavior.png" />
    <Content Include="SamplePages\SlidableListItem\SlidableListItem.png" />
    <Content Include="SamplePages\Toast\icon.jpg" />
    <Content Include="SamplePages\Twitter Service\TwitterCode.bind" />
    <Content Include="SamplePages\Twitter Service\icon.png" />
    <Content Include="SamplePages\Facebook Service\FacebookCode.bind" />
    <Content Include="SamplePages\HamburgerMenu\HamburgerMenuCode.bind" />
    <Content Include="SamplePages\HeaderedTextBlock\HeaderedTextBlockCode.bind" />
    <None Include="Microsoft.Toolkit.Uwp.SampleApp.ruleset" />
    <Content Include="SamplePages\Twitter Service\TwitterLogo.png" />
    <Content Include="SamplePages\WeatherLiveTileAndToast\WeatherLiveTileAndToast.png" />
    <Content Include="SamplePages\WeatherLiveTileAndToast\WeatherLiveTileAndToastCode.bind" />
    <Content Include="SamplePages\ImageEx\ImageExCode.bind" />
    <Content Include="SamplePages\Offset\OffsetBehaviorCode.bind" />
    <Content Include="SamplePages\Fade\FadeBehaviorCode.bind" />
    <Content Include="SamplePages\PullToRefreshListView\PullToRefreshListViewCode.bind" />
    <Content Include="SamplePages\RadialGauge\RadialGaugeCode.bind" />
    <Content Include="SamplePages\Rotate\RotateBehaviorCode.bind" />
    <Content Include="SamplePages\Scale\ScaleBehaviorCode.bind" />
    <Content Include="SamplePages\SlidableListItem\SlidableListItemCode.bind" />
    <Content Include="Assets\Photos\Photos.json" />
    <Content Include="Assets\Photos\OnlinePhotos.json" />
    <None Include="project.json" />
    <Content Include="Assets\Html\CSharp.html" />
    <Content Include="Assets\Html\Json.html" />
    <Content Include="Assets\Html\Xaml.html" />
    <Content Include="Assets\Html\Xml.html" />
    <Content Include="Assets\Prettify\prettify.css" />
    <Content Include="Assets\Prettify\prettify.js" />
    <Content Include="Assets\Prettify\run_prettify.js" />
    <Content Include="SamplePages\RangeSelector\RangeSelectorCode.bind" />
    <Content Include="SamplePages\AdaptiveGridView\AdaptiveGridViewCode.bind" />
    <Content Include="SamplePages\samples.json" />
    <None Include="readme.md" />
    <Content Include="SamplePages\LiveTile\LiveTileCode.bind" />
    <Content Include="SamplePages\Toast\ToastCode.bind" />
    <Content Include="SamplePages\RotatorTile\RotatorTileCode.bind" />
    <Content Include="SamplePages\Blur\BlurBehaviorCode.bind" />
    <Content Include="SamplePages\Blur\BlurBehaviorXaml.bind" />
    <Content Include="SamplePages\Offset\OffsetBehaviorXaml.bind" />
    <Content Include="SamplePages\Fade\FadeBehaviorXaml.bind" />
    <Content Include="SamplePages\Scale\ScaleBehaviorXaml.bind" />
    <Content Include="SamplePages\Rotate\RotateBehaviorXaml.bind" />
    <Content Include="SamplePages\BladeControl\BladeCode.bind" />
<<<<<<< HEAD
    <Content Include="SamplePages\QuickReturnHeader\QuickReturnHeaderCode.bind" />
=======
    <Content Include="SamplePages\GridSplitter\GridSplitter.bind" />
>>>>>>> 8fce98af
    <Content Include="SamplePages\FadeHeader\FadeHeaderBehaviorCode.bind" />
    <Content Include="SamplePages\FadeHeader\FadeHeaderBehaviorXaml.bind" />
    <Content Include="SamplePages\LinkedIn Service\LinkedInCode.bind" />
    <None Include="SamplePages\LiveTile\LiveTileCodeJavaScript.bind" />
    <None Include="SamplePages\Toast\ToastCodeJavaScript.bind" />
    <None Include="SamplePages\WeatherLiveTileAndToast\WeatherLiveTileAndToastCodeJavaScript.bind" />
    <Content Include="SamplePages\MicrosoftGraph Service\MicrosoftGraphCode.bind" />
  </ItemGroup>
  <ItemGroup>
    <Compile Include="App.xaml.cs">
      <DependentUpon>App.xaml</DependentUpon>
    </Compile>
    <Compile Include="Common\Constants.cs" />
    <Compile Include="Common\DelegateCommand{T}.cs" />
    <Compile Include="Common\EnumConverter.cs" />
    <Compile Include="Common\SolidColorBrushConverter.cs" />
    <Compile Include="Common\DelegateCommand.cs" />
    <Compile Include="Common\Tools.cs" />
    <Compile Include="SamplePages\Facebook Service\FacebookPhotoTemplateSelector.cs" />
    <Compile Include="Controls\CodeRenderer\CodeRenderer.Properties.cs" />
    <Compile Include="Controls\CodeRenderer\CodeRenderer.cs" />
    <Compile Include="Controls\PropertyControl.xaml.cs">
      <DependentUpon>PropertyControl.xaml</DependentUpon>
    </Compile>
    <Compile Include="Data\PhotoDataItem.cs" />
    <Compile Include="Data\PhotosDataSource.cs" />
    <Compile Include="Models\Item.cs" />
    <Compile Include="Models\PropertyDescriptor\SliderPropertyOptions.cs" />
    <Compile Include="Models\PropertyDescriptor\ValueHolder.cs" />
    <Compile Include="Models\PropertyDescriptor\PropertyOptions.cs" />
    <Compile Include="Models\PropertyDescriptor\PropertyKind.cs" />
    <Compile Include="Models\PropertyDescriptor\PropertyDescriptor.cs" />
    <Compile Include="Common\BindableBase.cs" />
    <Compile Include="SamplePages\Bing Service\BingPage.xaml.cs">
      <DependentUpon>BingPage.xaml</DependentUpon>
    </Compile>
    <Compile Include="SamplePages\BladeControl\BladePage.xaml.cs">
      <DependentUpon>BladePage.xaml</DependentUpon>
    </Compile>
    <Compile Include="SamplePages\Blur\BlurBehaviorPage.xaml.cs">
      <DependentUpon>BlurBehaviorPage.xaml</DependentUpon>
    </Compile>
<<<<<<< HEAD
    <Compile Include="SamplePages\QuickReturnHeader\QuickReturnHeaderPage.xaml.cs">
      <DependentUpon>QuickReturnHeaderPage.xaml</DependentUpon>
=======
    <Compile Include="SamplePages\GridSplitter\GridSplitterPage.xaml.cs">
      <DependentUpon>GridSplitterPage.xaml</DependentUpon>
>>>>>>> 8fce98af
    </Compile>
    <Compile Include="SamplePages\FadeHeader\FadeHeaderBehaviorPage.xaml.cs">
      <DependentUpon>FadeHeaderBehaviorPage.xaml</DependentUpon>
    </Compile>
    <Compile Include="SamplePages\LinkedIn Service\LinkedInPage.xaml.cs">
      <DependentUpon>LinkedInPage.xaml</DependentUpon>
    </Compile>
    <Compile Include="SamplePages\MicrosoftGraph Service\IncrementalCollection.cs" />
    <Compile Include="SamplePages\MicrosoftGraph Service\MicrosoftGraphPage.xaml.cs">
      <DependentUpon>MicrosoftGraphPage.xaml</DependentUpon>
    </Compile>
    <Compile Include="SamplePages\MicrosoftGraph Service\MicrosoftGraphUIExtensions.cs" />
    <Compile Include="SamplePages\MicrosoftGraph Service\SendMessageContentDialog.xaml.cs">
      <DependentUpon>SendMessageContentDialog.xaml</DependentUpon>
    </Compile>
    <Compile Include="SamplePages\RotatorTile\RotatorTilePage.xaml.cs">
      <DependentUpon>RotatorTilePage.xaml</DependentUpon>
    </Compile>
    <Compile Include="SamplePages\LiveTile\LiveTilePage.xaml.cs">
      <DependentUpon>LiveTilePage.xaml</DependentUpon>
    </Compile>
    <Compile Include="SamplePages\Toast\ToastPage.xaml.cs">
      <DependentUpon>ToastPage.xaml</DependentUpon>
    </Compile>
    <Compile Include="SamplePages\Twitter Service\TwitterPage.xaml.cs">
      <DependentUpon>TwitterPage.xaml</DependentUpon>
    </Compile>
    <Compile Include="SamplePages\Offset\OffsetBehaviorPage.xaml.cs">
      <DependentUpon>OffsetBehaviorPage.xaml</DependentUpon>
    </Compile>
    <Compile Include="SamplePages\Fade\FadeBehaviorPage.xaml.cs">
      <DependentUpon>FadeBehaviorPage.xaml</DependentUpon>
    </Compile>
    <Compile Include="SamplePages\Facebook Service\FacebookPage.xaml.cs">
      <DependentUpon>FacebookPage.xaml</DependentUpon>
    </Compile>
    <Compile Include="SamplePages\HamburgerMenu\HamburgerMenuPage.xaml.cs">
      <DependentUpon>HamburgerMenuPage.xaml</DependentUpon>
    </Compile>
    <Compile Include="SamplePages\HeaderedTextBlock\HeaderedTextBlockPage.xaml.cs">
      <DependentUpon>HeaderedTextBlockPage.xaml</DependentUpon>
    </Compile>
    <Compile Include="SamplePages\ImageEx\ImageExPage.xaml.cs">
      <DependentUpon>ImageExPage.xaml</DependentUpon>
    </Compile>
    <Compile Include="SamplePages\WeatherLiveTileAndToast\WeatherLiveTileAndToastPage.xaml.cs">
      <DependentUpon>WeatherLiveTileAndToastPage.xaml</DependentUpon>
    </Compile>
    <Compile Include="SamplePages\PullToRefreshListView\PullToRefreshListViewPage.xaml.cs">
      <DependentUpon>PullToRefreshListViewPage.xaml</DependentUpon>
    </Compile>
    <Compile Include="SamplePages\Rotate\RotateBehaviorPage.xaml.cs">
      <DependentUpon>RotateBehaviorPage.xaml</DependentUpon>
    </Compile>
    <Compile Include="SamplePages\Scale\ScaleBehaviorPage.xaml.cs">
      <DependentUpon>ScaleBehaviorPage.xaml</DependentUpon>
    </Compile>
    <Compile Include="SamplePages\SlidableListItem\SlidableListItemPage.xaml.cs">
      <DependentUpon>SlidableListItemPage.xaml</DependentUpon>
    </Compile>
    <Compile Include="SamplePages\RadialGauge\RadialGaugePage.xaml.cs">
      <DependentUpon>RadialGaugePage.xaml</DependentUpon>
    </Compile>
    <Compile Include="SamplePages\RangeSelector\RangeSelectorPage.xaml.cs">
      <DependentUpon>RangeSelectorPage.xaml</DependentUpon>
    </Compile>
    <Compile Include="Shell.xaml.cs">
      <DependentUpon>Shell.xaml</DependentUpon>
    </Compile>
    <Compile Include="Models\Option.cs" />
    <Compile Include="Models\SampleCategory.cs" />
    <Compile Include="Models\Sample.cs" />
    <Compile Include="Models\Samples.cs" />
    <Compile Include="Pages\About.xaml.cs">
      <DependentUpon>About.xaml</DependentUpon>
    </Compile>
    <Compile Include="SamplePages\AdaptiveGridView\AdaptiveGridViewPage.xaml.cs">
      <DependentUpon>AdaptiveGridViewPage.xaml</DependentUpon>
    </Compile>
    <Compile Include="Pages\SamplePicker.xaml.cs">
      <DependentUpon>SamplePicker.xaml</DependentUpon>
    </Compile>
    <Compile Include="Properties\AssemblyInfo.cs" />
  </ItemGroup>
  <ItemGroup>
    <AppxManifest Include="Package.appxmanifest">
      <SubType>Designer</SubType>
    </AppxManifest>
    <None Include="Microsoft.Toolkit.Uwp.SampleApp_TemporaryKey.pfx" />
  </ItemGroup>
  <ItemGroup>
    <Content Include="Properties\Default.rd.xml" />
  </ItemGroup>
  <ItemGroup>
    <ApplicationDefinition Include="App.xaml">
      <Generator>MSBuild:Compile</Generator>
      <SubType>Designer</SubType>
    </ApplicationDefinition>
    <Page Include="Controls\PropertyControl.xaml">
      <SubType>Designer</SubType>
      <Generator>MSBuild:Compile</Generator>
    </Page>
    <Page Include="SamplePages\Bing Service\BingPage.xaml">
      <Generator>MSBuild:Compile</Generator>
      <SubType>Designer</SubType>
    </Page>
    <Page Include="SamplePages\BladeControl\BladePage.xaml">
      <SubType>Designer</SubType>
      <Generator>MSBuild:Compile</Generator>
    </Page>
    <Page Include="SamplePages\Blur\BlurBehaviorPage.xaml">
      <Generator>MSBuild:Compile</Generator>
      <SubType>Designer</SubType>
    </Page>
<<<<<<< HEAD
    <Page Include="SamplePages\QuickReturnHeader\QuickReturnHeaderPage.xaml">
      <Generator>MSBuild:Compile</Generator>
      <SubType>Designer</SubType>
=======
    <Page Include="SamplePages\GridSplitter\GridSplitterPage.xaml">
      <SubType>Designer</SubType>
      <Generator>MSBuild:Compile</Generator>
>>>>>>> 8fce98af
    </Page>
    <Page Include="SamplePages\FadeHeader\FadeHeaderBehaviorPage.xaml">
      <Generator>MSBuild:Compile</Generator>
      <SubType>Designer</SubType>
    </Page>
    <Page Include="SamplePages\LinkedIn Service\LinkedInPage.xaml">
      <SubType>Designer</SubType>
      <Generator>MSBuild:Compile</Generator>
    </Page>
    <Page Include="SamplePages\MicrosoftGraph Service\MicrosoftGraphPage.xaml">
      <Generator>MSBuild:Compile</Generator>
      <SubType>Designer</SubType>
    </Page>
    <Page Include="SamplePages\MicrosoftGraph Service\SendMessageContentDialog.xaml">
      <Generator>MSBuild:Compile</Generator>
      <SubType>Designer</SubType>
    </Page>
    <Page Include="SamplePages\RotatorTile\RotatorTilePage.xaml">
      <Generator>MSBuild:Compile</Generator>
      <SubType>Designer</SubType>
    </Page>
    <Page Include="SamplePages\LiveTile\LiveTilePage.xaml">
      <Generator>MSBuild:Compile</Generator>
      <SubType>Designer</SubType>
    </Page>
    <Page Include="SamplePages\Offset\OffsetBehaviorPage.xaml">
      <SubType>Designer</SubType>
      <Generator>MSBuild:Compile</Generator>
    </Page>
    <Page Include="SamplePages\Fade\FadeBehaviorPage.xaml">
      <SubType>Designer</SubType>
      <Generator>MSBuild:Compile</Generator>
    </Page>
    <Page Include="SamplePages\Toast\ToastPage.xaml">
      <Generator>MSBuild:Compile</Generator>
      <SubType>Designer</SubType>
    </Page>
    <Page Include="SamplePages\Twitter Service\TwitterPage.xaml">
      <Generator>MSBuild:Compile</Generator>
      <SubType>Designer</SubType>
    </Page>
    <Page Include="SamplePages\Facebook Service\FacebookPage.xaml">
      <Generator>MSBuild:Compile</Generator>
      <SubType>Designer</SubType>
    </Page>
    <Page Include="SamplePages\HamburgerMenu\HamburgerMenuPage.xaml">
      <Generator>MSBuild:Compile</Generator>
      <SubType>Designer</SubType>
    </Page>
    <Page Include="SamplePages\HeaderedTextBlock\HeaderedTextBlockPage.xaml">
      <SubType>Designer</SubType>
      <Generator>MSBuild:Compile</Generator>
    </Page>
    <Page Include="SamplePages\ImageEx\ImageExPage.xaml">
      <Generator>MSBuild:Compile</Generator>
      <SubType>Designer</SubType>
    </Page>
    <Page Include="SamplePages\WeatherLiveTileAndToast\WeatherLiveTileAndToastPage.xaml">
      <SubType>Designer</SubType>
      <Generator>MSBuild:Compile</Generator>
    </Page>
    <Page Include="SamplePages\PullToRefreshListView\PullToRefreshListViewPage.xaml">
      <SubType>Designer</SubType>
      <Generator>MSBuild:Compile</Generator>
    </Page>
    <Page Include="SamplePages\RadialGauge\RadialGaugePage.xaml">
      <Generator>MSBuild:Compile</Generator>
      <SubType>Designer</SubType>
    </Page>
    <Page Include="SamplePages\RangeSelector\RangeSelectorPage.xaml">
      <Generator>MSBuild:Compile</Generator>
      <SubType>Designer</SubType>
    </Page>
    <Page Include="SamplePages\Rotate\RotateBehaviorPage.xaml">
      <SubType>Designer</SubType>
      <Generator>MSBuild:Compile</Generator>
    </Page>
    <Page Include="SamplePages\Scale\ScaleBehaviorPage.xaml">
      <SubType>Designer</SubType>
      <Generator>MSBuild:Compile</Generator>
    </Page>
    <Page Include="SamplePages\SlidableListItem\SlidableListItemPage.xaml">
      <SubType>Designer</SubType>
      <Generator>MSBuild:Compile</Generator>
    </Page>
    <Page Include="Shell.xaml">
      <Generator>MSBuild:Compile</Generator>
      <SubType>Designer</SubType>
    </Page>
    <Page Include="Pages\About.xaml">
      <SubType>Designer</SubType>
      <Generator>MSBuild:Compile</Generator>
    </Page>
    <Page Include="SamplePages\AdaptiveGridView\AdaptiveGridViewPage.xaml">
      <SubType>Designer</SubType>
      <Generator>MSBuild:Compile</Generator>
    </Page>
    <Page Include="Pages\SamplePicker.xaml">
      <SubType>Designer</SubType>
      <Generator>MSBuild:Compile</Generator>
    </Page>
  </ItemGroup>
  <ItemGroup>
    <ProjectReference Include="..\Microsoft.Toolkit.Uwp.Notifications.UWP\Microsoft.Toolkit.Uwp.Notifications.UWP.csproj">
      <Project>{fb381278-f4ad-4703-a12a-c43ee0b231bd}</Project>
      <Name>Microsoft.Toolkit.Uwp.Notifications.UWP</Name>
    </ProjectReference>
    <ProjectReference Include="..\Microsoft.Toolkit.Uwp.Services\Microsoft.Toolkit.Uwp.Services.csproj">
      <Project>{7189a42d-6f1a-4fa3-8e00-e2c14fdf167a}</Project>
      <Name>Microsoft.Toolkit.Uwp.Services</Name>
    </ProjectReference>
    <ProjectReference Include="..\Microsoft.Toolkit.Uwp.UI.Animations\Microsoft.Toolkit.Uwp.UI.Animations.csproj">
      <Project>{b24a296c-b3eb-4e06-a64e-74ac2d1acc91}</Project>
      <Name>Microsoft.Toolkit.Uwp.UI.Animations</Name>
    </ProjectReference>
    <ProjectReference Include="..\Microsoft.Toolkit.Uwp.UI.Controls\Microsoft.Toolkit.Uwp.UI.Controls.csproj">
      <Project>{e9faabfb-d726-42c1-83c1-cb46a29fea81}</Project>
      <Name>Microsoft.Toolkit.Uwp.UI.Controls</Name>
    </ProjectReference>
    <ProjectReference Include="..\Microsoft.Toolkit.Uwp.UI\Microsoft.Toolkit.Uwp.UI.csproj">
      <Project>{3dd8aa7c-3569-4e51-992f-0c2257e8878e}</Project>
      <Name>Microsoft.Toolkit.Uwp.UI</Name>
    </ProjectReference>
    <ProjectReference Include="..\Microsoft.Toolkit.Uwp\Microsoft.Toolkit.Uwp.csproj">
      <Project>{805F80DF-75C6-4C2F-8FD9-B47F6D0DF5A3}</Project>
      <Name>Microsoft.Toolkit.Uwp</Name>
    </ProjectReference>
  </ItemGroup>
  <ItemGroup>
    <SDKReference Include="WindowsDesktop, Version=10.0.14393.0">
      <Name>Windows Desktop Extensions for the UWP</Name>
    </SDKReference>
    <SDKReference Include="WindowsMobile, Version=10.0.14393.0">
      <Name>Windows Mobile Extensions for the UWP</Name>
    </SDKReference>
  </ItemGroup>
  <ItemGroup />
  <PropertyGroup Condition=" '$(VisualStudioVersion)' == '' or '$(VisualStudioVersion)' &lt; '14.0' ">
    <VisualStudioVersion>14.0</VisualStudioVersion>
  </PropertyGroup>
  <Import Project="$(MSBuildExtensionsPath)\Microsoft\WindowsXaml\v$(VisualStudioVersion)\Microsoft.Windows.UI.Xaml.CSharp.targets" />
  <!-- To modify your build process, add your task inside one of the targets below and uncomment it.
       Other similar extension points exist, see Microsoft.Common.targets.
  <Target Name="BeforeBuild">
  </Target>
  <Target Name="AfterBuild">
  </Target>
  -->
</Project><|MERGE_RESOLUTION|>--- conflicted
+++ resolved
@@ -295,11 +295,8 @@
     <Content Include="SamplePages\Scale\ScaleBehaviorXaml.bind" />
     <Content Include="SamplePages\Rotate\RotateBehaviorXaml.bind" />
     <Content Include="SamplePages\BladeControl\BladeCode.bind" />
-<<<<<<< HEAD
     <Content Include="SamplePages\QuickReturnHeader\QuickReturnHeaderCode.bind" />
-=======
     <Content Include="SamplePages\GridSplitter\GridSplitter.bind" />
->>>>>>> 8fce98af
     <Content Include="SamplePages\FadeHeader\FadeHeaderBehaviorCode.bind" />
     <Content Include="SamplePages\FadeHeader\FadeHeaderBehaviorXaml.bind" />
     <Content Include="SamplePages\LinkedIn Service\LinkedInCode.bind" />
@@ -342,13 +339,11 @@
     <Compile Include="SamplePages\Blur\BlurBehaviorPage.xaml.cs">
       <DependentUpon>BlurBehaviorPage.xaml</DependentUpon>
     </Compile>
-<<<<<<< HEAD
     <Compile Include="SamplePages\QuickReturnHeader\QuickReturnHeaderPage.xaml.cs">
       <DependentUpon>QuickReturnHeaderPage.xaml</DependentUpon>
-=======
+    </Compile>
     <Compile Include="SamplePages\GridSplitter\GridSplitterPage.xaml.cs">
       <DependentUpon>GridSplitterPage.xaml</DependentUpon>
->>>>>>> 8fce98af
     </Compile>
     <Compile Include="SamplePages\FadeHeader\FadeHeaderBehaviorPage.xaml.cs">
       <DependentUpon>FadeHeaderBehaviorPage.xaml</DependentUpon>
@@ -463,15 +458,13 @@
       <Generator>MSBuild:Compile</Generator>
       <SubType>Designer</SubType>
     </Page>
-<<<<<<< HEAD
     <Page Include="SamplePages\QuickReturnHeader\QuickReturnHeaderPage.xaml">
       <Generator>MSBuild:Compile</Generator>
       <SubType>Designer</SubType>
-=======
+    </Page>
     <Page Include="SamplePages\GridSplitter\GridSplitterPage.xaml">
       <SubType>Designer</SubType>
       <Generator>MSBuild:Compile</Generator>
->>>>>>> 8fce98af
     </Page>
     <Page Include="SamplePages\FadeHeader\FadeHeaderBehaviorPage.xaml">
       <Generator>MSBuild:Compile</Generator>
