--- conflicted
+++ resolved
@@ -4,22 +4,6 @@
              xmlns:converters="using:Microsoft.Toolkit.Uwp.UI.Converters"
              RequiresPointerMode="Auto">
 
-<<<<<<< HEAD
-    <Application.Resources>
-        <ResourceDictionary>
-            <!--  Color Resources  -->
-            <ResourceDictionary.MergedDictionaries>
-                <ResourceDictionary Source="ms-appx:///Styles/Themes.xaml" />
-                <ResourceDictionary Source="ms-appx:///Styles/Generic.xaml" />
-            </ResourceDictionary.MergedDictionaries>
-
-            <!--  Converters  -->
-            <converters:BoolNegationConverter x:Key="BoolNegationConverter" />
-
-            <converters:EmptyStringToObjectConverter x:Key="EmptyStringToObject"
-                                                     EmptyValue="Collapsed"
-                                                     NotEmptyValue="Visible" />
-=======
   <Application.Resources>
     <ResourceDictionary>
       <!-- Color Resources -->
@@ -33,11 +17,10 @@
 
       <!-- Converters -->
       <converters:BoolNegationConverter x:Key="BoolNegationConverter" />
->>>>>>> b6395206
 
       <converters:EmptyStringToObjectConverter x:Key="EmptyStringToObject"
-                                           EmptyValue="Collapsed"
-                                           NotEmptyValue="Visible" />
+                                               EmptyValue="Collapsed"
+                                               NotEmptyValue="Visible" />
 
       <converters:BoolToVisibilityConverter x:Key="BoolToVisibilityConverter" />
     </ResourceDictionary>
