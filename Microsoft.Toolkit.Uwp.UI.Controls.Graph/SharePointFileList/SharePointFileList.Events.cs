--- conflicted
+++ resolved
@@ -122,9 +122,9 @@
         {
             if (_list.SelectedItem is DriveItem driveItem)
             {
-<<<<<<< HEAD
                 try
                 {
+                    await GraphService.TryLoginAsync();
                     GraphServiceClient graphServiceClient = await _aadAuthenticationManager.GetGraphServiceClientAsync();
                     Permission link = await graphServiceClient.Drives[_driveId].Items[driveItem.Id].CreateLink("view", "organization").Request().PostAsync();
                     MessageDialog dialog = new MessageDialog(link.Link.WebUrl, ShareLinkCopiedMessage);
@@ -138,16 +138,6 @@
                     MessageDialog dialog = new MessageDialog(GetShareLinkFailedMessage);
                     await dialog.ShowAsync();
                 }
-=======
-                await GraphService.TryLoginAsync();
-                GraphServiceClient graphServiceClient = GraphService.GraphProvider;
-                Permission link = await graphServiceClient.Drives[_driveId].Items[driveItem.Id].CreateLink("view", "organization").Request().PostAsync();
-                MessageDialog dialog = new MessageDialog(link.Link.WebUrl, ShareLinkCopiedMessage);
-                DataPackage package = new DataPackage();
-                package.SetText(link.Link.WebUrl);
-                Clipboard.SetContent(package);
-                await dialog.ShowAsync();
->>>>>>> 387748db
             }
         }
 
@@ -236,7 +226,8 @@
 
                     ThumbnailImageSource = null;
                     VisualStateManager.GoToState(this, NavStatesFileReadonly, false);
-                    GraphServiceClient graphServiceClient = await _aadAuthenticationManager.GetGraphServiceClientAsync();
+                    await GraphService.TryLoginAsync();
+                    GraphServiceClient graphServiceClient = GraphService.GraphProvider;
                     Task<IDriveItemPermissionsCollectionPage> taskPermissions = graphServiceClient.Drives[_driveId].Items[driveItem.Id].Permissions.Request().GetAsync(_cancelGetDetails.Token);
                     IDriveItemPermissionsCollectionPage permissions = await taskPermissions;
                     if (!taskPermissions.IsCanceled)
@@ -250,19 +241,9 @@
                             }
                         }
 
-<<<<<<< HEAD
                         Task<IDriveItemThumbnailsCollectionPage> taskThumbnails = graphServiceClient.Drives[_driveId].Items[driveItem.Id].Thumbnails.Request().GetAsync(_cancelGetDetails.Token);
                         IDriveItemThumbnailsCollectionPage thumbnails = await taskThumbnails;
                         if (!taskThumbnails.IsCanceled)
-=======
-                        ThumbnailImageSource = null;
-                        VisualStateManager.GoToState(this, NavStatesFileReadonly, false);
-                        await GraphService.TryLoginAsync();
-                        GraphServiceClient graphServiceClient = GraphService.GraphProvider;
-                        Task<IDriveItemPermissionsCollectionPage> taskPermissions = graphServiceClient.Drives[_driveId].Items[driveItem.Id].Permissions.Request().GetAsync(_cancelGetDetails.Token);
-                        IDriveItemPermissionsCollectionPage permissions = await taskPermissions;
-                        if (!taskPermissions.IsCanceled)
->>>>>>> 387748db
                         {
                             ThumbnailSet thumbnailsSet = thumbnails.FirstOrDefault();
                             if (thumbnailsSet != null)
