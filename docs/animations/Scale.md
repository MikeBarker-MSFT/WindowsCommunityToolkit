--- conflicted
+++ resolved
@@ -37,7 +37,6 @@
 
 ## Properties
 
-<<<<<<< HEAD
 | Property | Type | Description |
 | -- | -- | -- |
 | ScaleX | float | The scale on the x axis |
@@ -48,8 +47,6 @@
 | Delay | double | The delay for the animation to begin |
 | EasingType | EasingType | Used to describe how the animation interpolates between keyframes |
 
-=======
->>>>>>> 4c471950
 ### EasingType
 
 You can change the way how the animation interpolates between keyframes by defining the EasingType.
@@ -101,12 +98,7 @@
     **Sample Output**
 
     ![Use Case 1 Output](../resources/images/Animations/Scale/Sample-Output.gif)
-<<<<<<< HEAD
 - Use this to create chaining animations with other animations. Visit the [AnimationSet](https://docs.microsoft.com/windows/uwpcommunitytoolkit/animations/animationset) documentation for more information.
-=======
-
-- Use this to create chaining animations with other animations. Visit the [AnimationSet](\AnimationSet.md) documentation for more information.
->>>>>>> 4c471950
 
     **Sample Code**
 
