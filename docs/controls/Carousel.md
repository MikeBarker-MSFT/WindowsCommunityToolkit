--- conflicted
+++ resolved
@@ -36,150 +36,11 @@
 </controls:Carousel>
 ```
 
-<<<<<<< HEAD
-## Carousel Properties
-
-### Orientation
-
-You can customize the `Carousel` orientation by setting the `Orientation` property.   
-The carousel control use a known property from `Windows.UI.Xaml.Controls` to provide a `Vertical` or `Horizontal` orientation.  
-
-```csharp
-namespace Windows.UI.Xaml.Controls
-{
-    public enum Orientation
-    {
-        // The control or layout should be vertically oriented.
-        Vertical = 0,
-        // The control or layout should be horizontally oriented.
-        Horizontal = 1
-    }
-}
-```
-```vb
-Namespace Windows.UI.Xaml.Controls
-
-    Public Enum Orientation
-        ' The control or layout should be vertically oriented.
-        Vertical = 0
-
-        ' The control or layout should be horizontally oriented.
-        Horizontal = 1
-    End Enum
-End Namespace
-```
-
-![Carousel ItemDepth 0](../resources/images/Controls-Carousel-Orientation.jpg "Carousel")  
-
-### ItemDepth
-
-The ItemDepth specify the depth between the centered (and so the selected) item and all others items.
-
-```csharp
-/// <summary>
-/// Gets or sets depth of non Selected Items
-/// </summary>
-public int ItemDepth
-{
-    get;
-    set;
-}
-```
-```vb
-''' <summary>
-''' Gets or sets depth of non Selected Items
-''' </summary>
-Public Property ItemDepth As Integer
-```
-
-![Carousel ItemDepth 0](../resources/images/Controls-Carousel-ItemDepth01.jpg "Carousel")  
-*Set ItemDepth to 0*
-
-![Carousel ItemDepth 0](../resources/images/Controls-Carousel-ItemDepth02.jpg "Carousel")  
-*Set ItemDepth to 400*
-=======
 ## Sample Output
->>>>>>> 44e9edad
 
 ![Carousel Overview](../resources/images/Controls/Carousel-Overview.gif)  
 
-<<<<<<< HEAD
-The ItemMargin specifies the margin between each items, excepting the selected item.
-
-```csharp
-/// <summary>
-/// Gets or sets margin of non Selected Items
-/// </summary>
-public int ItemMargin
-{
-    get;
-    set;
-}
-```
-```vb
-''' <summary>
-''' Gets or sets margin of non Selected Items
-''' </summary>
-Public Property ItemMargin As Integer
-```
-
-![Carousel ItemDepth 0](../resources/images/Controls-Carousel-ItemMargin02.jpg "Carousel")  
-*Set ItemMargin to 0*
-
-![Carousel ItemDepth 0](../resources/images/Controls-Carousel-ItemMargin01.jpg "Carousel")  
-*Set ItemMargin to 150*
-
-### ItemRotation X,Y,Z
-
-The `ItemRotationX`, `ItemRotationY`, `ItemRotationZ` properties specify the rotation applied on all items, excepting the selected item.
-
-```csharp
-/// <summary>
-/// Gets or sets rotation on X axis of non Selected Items
-/// </summary>
-public int ItemRotationX
-{
-    get;
-    set;
-}
-
-/// <summary>
-/// Gets or sets rotation on Y axis of non Selected Items
-/// </summary>
-public int ItemRotationY
-{
-    get;
-    set;
-}
-
-/// <summary>
-/// Gets or sets rotation on Z axis of non Selected Items
-/// </summary>
-public int ItemRotationZ
-{
-    get;
-    set;
-}
-```
-```vb
-''' <summary>
-''' Gets or sets rotation on X axis of non Selected Items
-''' </summary>
-Public Property ItemRotationX As Integer
-
-''' <summary>
-''' Gets or sets rotation on Y axis of non Selected Items
-''' </summary>
-Public Property ItemRotationY As Integer
-
-''' <summary>
-''' Gets or sets rotation on Z axis of non Selected Items
-''' </summary>
-Public Property ItemRotationZ As Integer
-```
-=======
 ## Properties
->>>>>>> 44e9edad
 
 | Property | Type | Description |
 | -- | -- | -- |
@@ -197,15 +58,9 @@
 
 ## Events
 
-<<<<<<< HEAD
-The `InvertPositive` property specifies which behavior to apply to items on left and right (or up and down)   
-If **false**, all the items (except the selected item) will have the exact same transformations.  
-If **true**, all the items where `index` > `SelectedIndex` will have an opposite transformation (Rotation X Y and Z will be multiply by -1)
-=======
 | Events | Description |
 | -- | -- |
 | SelectionChanged | Occurs when the selected item has changed |
->>>>>>> 44e9edad
 
 ## Sample Code
 
