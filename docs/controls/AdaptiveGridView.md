---
title: AdaptiveGridView XAML Control
author: nmetulev
description: The AdaptiveGridView Control presents items in a evenly-spaced set of columns to fill the total available display space.
keywords: windows 10, uwp, uwp community toolkit, uwp toolkit, AdaptiveGridView, xaml control, xaml
---

# AdaptiveGridView XAML Control 

The [AdaptiveGridView Control](https://docs.microsoft.com/dotnet/api/microsoft.toolkit.uwp.ui.controls.adaptivegridview) presents items in a evenly-spaced set of columns to fill the total available display space. It reacts to changes in the layout as well as the content so it can adapt to different form factors automatically.

## Syntax

```xaml
<<<<<<< HEAD
<Page ...
     xmlns:controls="using:Microsoft.Toolkit.Uwp.UI.Controls"/>

=======
>>>>>>> 4c471950
<controls:AdaptiveGridView  Name="AdaptiveGridViewControl"
    ItemHeight="200"
    DesiredWidth="300"
    ItemTemplate="{StaticResource PhotosTemplate}">
</controls:AdaptiveGridView>
```

## Sample Output

![AdaptiveGridView animation](../resources/images/Controls/AdaptiveGridView.gif)

## Properties

| Property | Type | Description |
| -- | -- | -- |
| DesiredWidth | double | Gets or sets the desired width of each item |
| ItemClickCommand | ICommand | Gets or sets the command to execute when an item is clicked and the IsItemClickEnabled property is true |
| ItemHeight | double | Gets or sets the height of each item in the grid |
| ItemsPanel | ItemsPanelTemplate | Gets the template that defines the panel that controls the layout of items |
| OneRowModeEnabled | Boolean | Gets or sets a value indicating whether only one row should be displayed |
| StretchContentForSingleRow | Boolean | Gets or sets a value indicating whether the control should stretch the content to fill at least one row |

> [!IMPORTANT]
ItemHeight property must be set when OneRowModeEnabled property set as `true`

## Sample Code

[AdaptiveGridView Sample Page Source](https://github.com/Microsoft/UWPCommunityToolkit/tree/master/Microsoft.Toolkit.Uwp.SampleApp/SamplePages/AdaptiveGridView). You can see this in action in [UWP Community Toolkit Sample App](https://www.microsoft.com/store/apps/9NBLGGH4TLCQ).

## Requirements

| Device family | Universal, 10.0.14393.0 or higher |
| -- | -- |
| Namespace | Microsoft.Toolkit.Uwp.UI.Controls |
| NuGet package | [Microsoft.Toolkit.Uwp.UI.Controls](https://www.nuget.org/packages/Microsoft.Toolkit.Uwp.UI.Controls/) |

## API

* [AdaptiveGridView source code](https://github.com/Microsoft/UWPCommunityToolkit/tree/master/Microsoft.Toolkit.Uwp.UI.Controls/AdaptiveGridView)

## Related Topics

- [GridView Class](https://docs.microsoft.com/uwp/api/Windows.UI.Xaml.Controls.GridView)<|MERGE_RESOLUTION|>--- conflicted
+++ resolved
@@ -12,12 +12,9 @@
 ## Syntax
 
 ```xaml
-<<<<<<< HEAD
 <Page ...
      xmlns:controls="using:Microsoft.Toolkit.Uwp.UI.Controls"/>
 
-=======
->>>>>>> 4c471950
 <controls:AdaptiveGridView  Name="AdaptiveGridViewControl"
     ItemHeight="200"
     DesiredWidth="300"
