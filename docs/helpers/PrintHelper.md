--- conflicted
+++ resolved
@@ -38,6 +38,13 @@
 
 await printHelper.ShowPrintUIAsync("Title");
 ```
+```vb
+Dim printHelper = New PrintHelper(container)
+
+printHelper.AddFrameworkElementToPrint(frameworkElement)
+
+Await printHelper.ShowPrintUIAsync("Title")
+```
 
 ## Properties
 
@@ -98,7 +105,6 @@
   var dialog = new MessageDialog("Printing failed.");
   await dialog.ShowAsync();
 }
-<<<<<<< HEAD
 ```
 ```vb
 ' Create a new PrintHelper instance
@@ -129,8 +135,6 @@
     Dim dialog = New MessageDialog("Printing failed.")
     Await dialog.ShowAsync()
 End Sub
-=======
->>>>>>> 44e9edad
 ```
 
 **Direct print example:**
@@ -142,7 +146,6 @@
 
 // Start printing process
 await printHelper.ShowPrintUIAsync("UWP Community Toolkit Sample App", true);
-<<<<<<< HEAD
 ```
 ```vb
 ' Create a new PrintHelper instance
@@ -151,8 +154,6 @@
 
 ' Start printing process
 Await printHelper.ShowPrintUIAsync("UWP Community Toolkit Sample App", True)
-=======
->>>>>>> 44e9edad
 ```
 
 **Using custom default settings:**
@@ -265,6 +266,31 @@
 // Start printing process
 await printHelper.ShowPrintUIAsync("UWP Community Toolkit Sample App", printHelperOptions);
 ```
+```vb
+  Dim printHelper = New PrintHelper(container)
+  Dim pageNumber = 0
+  For Each item In PrintSampleItems
+      Dim grid = New Grid()
+      grid.RowDefinitions.Add(New RowDefinition() With {.Height = GridLength.Auto})
+      grid.RowDefinitions.Add(New RowDefinition() With {.Height = New GridLength(1, GridUnitType.Star)})
+      grid.RowDefinitions.Add(New RowDefinition() With {.Height = GridLength.Auto})
+      Dim header = New TextBlock With {.Text = "UWP Community Toolkit Sample App - Print Helper - Custom Print", .Margin = New Thickness(0, 0, 0, 20)}
+      Grid.SetRow(header, 0)
+      grid.Children.Add(header)
+      Dim cont = New ContentControl()
+      cont.ContentTemplate = TryCast(Resources("CustomPrintTemplate"), DataTemplate)
+      cont.DataContext = item
+      Grid.SetRow(cont, 1)
+      grid.Children.Add(cont)
+      pageNumber += 1
+      Dim footer = New TextBlock With {.Text = String.Format("page {0}", pageNumber), .Margin = New Thickness(0, 20, 0, 0)}
+      Grid.SetRow(footer, 2)
+      grid.Children.Add(footer)
+      printHelper.AddFrameworkElementToPrint(grid)
+  Next
+
+  Await printHelper.ShowPrintUIAsync("UWP Community Toolkit Sample App", printHelperOptions)
+```
 
 ## Requirements
 
