--- conflicted
+++ resolved
@@ -23,17 +23,13 @@
 * OnPrintSucceeded will be triggered after a successful print
 * OnPreviewPagesCreated will be triggered after print preview pages are generated. This allows you to control the look and feel of your page before they are sent to the spooler.
 
-<<<<<<< HEAD
+In addition, you can customize the printing dialog using the `PrintHelperOptions` class. To use it, create an instance of the class, add the options you'd like to display on the printing dialog and set the default options. Then, you can use it as a parameter in the `PrintHelper` class constructor to set them as the default for the instance, or send them as parameters to `ShowPrintUIAsync` to use them for a single print job.
+
 > [!NOTE] Page breaks are not supported. Every control will be printed on a single page.
 
 *****
 
 > [!IMPORTANT] Printing in Dark Theme will likely print white text, which won't be visible. To fix this, ensure the text is a visible color before printing, then restore the original color.
-=======
-In addition, you can customize the printing dialog using the `PrintHelperOptions` class. To use it, create an instance of the class, add the options you'd like to display on the printing dialog and set the default options. Then, you can use it as a parameter in the `PrintHelper` class constructor to set them as the default for the instance, or send them as parameters to `ShowPrintUIAsync` to use them for a single print job.
-
-**Please note that page breaks are not supported. Every control will be printed on a single page**
->>>>>>> a824cffd
 
 Since version 1.3, you can also call `ShowPrintUIAsync` with a second parameter to determine that the list of controls to print should directly be taken from the content of the container passed to the PrintHelper constructor.
 In this mode you are responsible for the sizing and the layout.
