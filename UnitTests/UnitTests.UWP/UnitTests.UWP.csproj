--- conflicted
+++ resolved
@@ -179,11 +179,8 @@
     <Compile Include="PrivateType.cs" />
     <Compile Include="Properties\AssemblyInfo.cs" />
     <Compile Include="Helpers\Test_WeakEventListener.cs" />
-<<<<<<< HEAD
     <Compile Include="UI\Controls\Test_Carousel.cs" />
-=======
     <Compile Include="UI\Controls\Test_BladeView.cs" />
->>>>>>> 37900247
     <Compile Include="UI\Controls\Test_RadialGauge.cs" />
     <Compile Include="UI\Controls\Test_TextToolbar_Localization.cs" />
     <Compile Include="UI\Controls\Test_InfiniteCanvas_Regression.cs" />
